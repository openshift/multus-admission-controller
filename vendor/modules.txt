--- conflicted
+++ resolved
@@ -171,11 +171,7 @@
 # github.com/spf13/pflag v1.0.5
 ## explicit; go 1.12
 github.com/spf13/pflag
-<<<<<<< HEAD
-# golang.org/x/net v0.7.0
-=======
 # golang.org/x/net v0.17.0
->>>>>>> 5aa3c004
 ## explicit; go 1.17
 golang.org/x/net/context
 golang.org/x/net/context/ctxhttp
@@ -190,26 +186,15 @@
 ## explicit; go 1.11
 golang.org/x/oauth2
 golang.org/x/oauth2/internal
-<<<<<<< HEAD
-# golang.org/x/sys v0.5.0
-=======
 # golang.org/x/sys v0.13.0
->>>>>>> 5aa3c004
 ## explicit; go 1.17
 golang.org/x/sys/plan9
 golang.org/x/sys/unix
 golang.org/x/sys/windows
-<<<<<<< HEAD
-# golang.org/x/term v0.5.0
-## explicit; go 1.17
-golang.org/x/term
-# golang.org/x/text v0.7.0
-=======
 # golang.org/x/term v0.13.0
 ## explicit; go 1.17
 golang.org/x/term
 # golang.org/x/text v0.13.0
->>>>>>> 5aa3c004
 ## explicit; go 1.17
 golang.org/x/text/encoding
 golang.org/x/text/encoding/charmap
