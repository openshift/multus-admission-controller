--- conflicted
+++ resolved
@@ -123,11 +123,7 @@
 }
 
 // UTF16PtrToString takes a pointer to a UTF-16 sequence and returns the corresponding UTF-8 encoded string.
-<<<<<<< HEAD
-// If the pointer is nil, this returns the empty string. This assumes that the UTF-16 sequence is terminated
-=======
 // If the pointer is nil, it returns the empty string. It assumes that the UTF-16 sequence is terminated
->>>>>>> 21d198fe
 // at a zero word; if the zero word is not present, the program may crash.
 func UTF16PtrToString(p *uint16) string {
 	if p == nil {
@@ -357,11 +353,8 @@
 //sys	SetProcessPriorityBoost(process Handle, disable bool) (err error) = kernel32.SetProcessPriorityBoost
 //sys	GetProcessWorkingSetSizeEx(hProcess Handle, lpMinimumWorkingSetSize *uintptr, lpMaximumWorkingSetSize *uintptr, flags *uint32)
 //sys	SetProcessWorkingSetSizeEx(hProcess Handle, dwMinimumWorkingSetSize uintptr, dwMaximumWorkingSetSize uintptr, flags uint32) (err error)
-<<<<<<< HEAD
-=======
 //sys	GetCommTimeouts(handle Handle, timeouts *CommTimeouts) (err error)
 //sys	SetCommTimeouts(handle Handle, timeouts *CommTimeouts) (err error)
->>>>>>> 21d198fe
 
 // Volume Management Functions
 //sys	DefineDosDevice(flags uint32, deviceName *uint16, targetPath *uint16) (err error) = DefineDosDeviceW
@@ -410,15 +403,6 @@
 //sys	rtlNtStatusToDosErrorNoTeb(ntstatus NTStatus) (ret syscall.Errno) = ntdll.RtlNtStatusToDosErrorNoTeb
 //sys	rtlGetVersion(info *OsVersionInfoEx) (ntstatus error) = ntdll.RtlGetVersion
 //sys	rtlGetNtVersionNumbers(majorVersion *uint32, minorVersion *uint32, buildNumber *uint32) = ntdll.RtlGetNtVersionNumbers
-<<<<<<< HEAD
-//sys	getProcessPreferredUILanguages(flags uint32, numLanguages *uint32, buf *uint16, bufSize *uint32) (err error) = kernel32.GetProcessPreferredUILanguages
-//sys	getThreadPreferredUILanguages(flags uint32, numLanguages *uint32, buf *uint16, bufSize *uint32) (err error) = kernel32.GetThreadPreferredUILanguages
-//sys	getUserPreferredUILanguages(flags uint32, numLanguages *uint32, buf *uint16, bufSize *uint32) (err error) = kernel32.GetUserPreferredUILanguages
-//sys	getSystemPreferredUILanguages(flags uint32, numLanguages *uint32, buf *uint16, bufSize *uint32) (err error) = kernel32.GetSystemPreferredUILanguages
-
-// Process Status API (PSAPI)
-//sys	EnumProcesses(processIds []uint32, bytesReturned *uint32) (err error) = psapi.EnumProcesses
-=======
 //sys	RtlGetCurrentPeb() (peb *PEB) = ntdll.RtlGetCurrentPeb
 //sys	RtlInitUnicodeString(destinationString *NTUnicodeString, sourceString *uint16) = ntdll.RtlInitUnicodeString
 //sys	RtlInitString(destinationString *NTString, sourceString *byte) = ntdll.RtlInitString
@@ -429,7 +413,6 @@
 //sys	RtlDefaultNpAcl(acl **ACL) (ntstatus error) = ntdll.RtlDefaultNpAcl
 //sys	NtQueryInformationProcess(proc Handle, procInfoClass int32, procInfo unsafe.Pointer, procInfoLen uint32, retLen *uint32) (ntstatus error) = ntdll.NtQueryInformationProcess
 //sys	NtSetInformationProcess(proc Handle, procInfoClass int32, procInfo unsafe.Pointer, procInfoLen uint32) (ntstatus error) = ntdll.NtSetInformationProcess
->>>>>>> 21d198fe
 
 // syscall interface implementation for other packages
 
@@ -1242,7 +1225,6 @@
 	}
 	from, err = rsa.Sockaddr()
 	return
-<<<<<<< HEAD
 }
 
 func Sendto(fd Handle, p []byte, flags int, to Sockaddr) (err error) {
@@ -1253,18 +1235,6 @@
 	return sendto(fd, p, int32(flags), ptr, l)
 }
 
-=======
-}
-
-func Sendto(fd Handle, p []byte, flags int, to Sockaddr) (err error) {
-	ptr, l, err := to.sockaddr()
-	if err != nil {
-		return err
-	}
-	return sendto(fd, p, int32(flags), ptr, l)
-}
-
->>>>>>> 21d198fe
 func SetsockoptTimeval(fd Handle, level, opt int, tv *Timeval) (err error) { return syscall.EWINDOWS }
 
 // The Linger struct is wrong but we only noticed after Go 1.
@@ -1569,8 +1539,6 @@
 		}
 		return languages, nil
 	}
-<<<<<<< HEAD
-=======
 }
 
 func SetConsoleCursorPosition(console Handle, position Coord) error {
@@ -1701,5 +1669,4 @@
 	h.Len = int(size)
 	h.Cap = int(size)
 	return
->>>>>>> 21d198fe
 }