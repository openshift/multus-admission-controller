--- conflicted
+++ resolved
@@ -39,10 +39,6 @@
 //sys	sendfile(outfd int, infd int, offset *int64, count int) (written int, err error)
 //sys	setfsgid(gid int) (prev int, err error)
 //sys	setfsuid(uid int) (prev int, err error)
-<<<<<<< HEAD
-//sysnb	setrlimit(resource int, rlim *Rlimit) (err error)
-=======
->>>>>>> 5aa3c004
 //sys	Shutdown(fd int, how int) (err error)
 //sys	Splice(rfd int, roff *int64, wfd int, woff *int64, len int, flags int) (n int64, err error)
 
@@ -146,18 +142,6 @@
 	return getrlimit(resource, rlim)
 }
 
-<<<<<<< HEAD
-// Setrlimit prefers the prlimit64 system call. See issue 38604.
-func Setrlimit(resource int, rlim *Rlimit) error {
-	err := Prlimit(0, resource, rlim, nil)
-	if err != ENOSYS {
-		return err
-	}
-	return setrlimit(resource, rlim)
-}
-
-=======
->>>>>>> 5aa3c004
 func (r *PtraceRegs) PC() uint64 { return r.Pc }
 
 func (r *PtraceRegs) SetPC(pc uint64) { r.Pc = pc }
