// Copyright 2009 The Go Authors. All rights reserved.
// Use of this source code is governed by a BSD-style
// license that can be found in the LICENSE file.

//go:build amd64 && darwin
// +build amd64,darwin

package unix

<<<<<<< HEAD
import (
	"syscall"
)

//sys   ptrace(request int, pid int, addr uintptr, data uintptr) (err error)
=======
import "syscall"
>>>>>>> 21d198fe

func setTimespec(sec, nsec int64) Timespec {
	return Timespec{Sec: sec, Nsec: nsec}
}

func setTimeval(sec, usec int64) Timeval {
	return Timeval{Sec: sec, Usec: int32(usec)}
}

func SetKevent(k *Kevent_t, fd, mode, flags int) {
	k.Ident = uint64(fd)
	k.Filter = int16(mode)
	k.Flags = uint16(flags)
}

func (iov *Iovec) SetLen(length int) {
	iov.Len = uint64(length)
}

func (msghdr *Msghdr) SetControllen(length int) {
	msghdr.Controllen = uint32(length)
}

func (msghdr *Msghdr) SetIovlen(length int) {
	msghdr.Iovlen = int32(length)
}

func (cmsg *Cmsghdr) SetLen(length int) {
	cmsg.Len = uint32(length)
}

func Syscall9(num, a1, a2, a3, a4, a5, a6, a7, a8, a9 uintptr) (r1, r2 uintptr, err syscall.Errno)

//sys	Fstat(fd int, stat *Stat_t) (err error) = SYS_FSTAT64
//sys	Fstatat(fd int, path string, stat *Stat_t, flags int) (err error) = SYS_FSTATAT64
//sys	Fstatfs(fd int, stat *Statfs_t) (err error) = SYS_FSTATFS64
//sys	getfsstat(buf unsafe.Pointer, size uintptr, flags int) (n int, err error) = SYS_GETFSSTAT64
//sys	Lstat(path string, stat *Stat_t) (err error) = SYS_LSTAT64
//sys	ptrace1(request int, pid int, addr uintptr, data uintptr) (err error) = SYS_ptrace
//sys	Stat(path string, stat *Stat_t) (err error) = SYS_STAT64
//sys	Statfs(path string, stat *Statfs_t) (err error) = SYS_STATFS64<|MERGE_RESOLUTION|>--- conflicted
+++ resolved
@@ -7,15 +7,7 @@
 
 package unix
 
-<<<<<<< HEAD
-import (
-	"syscall"
-)
-
-//sys   ptrace(request int, pid int, addr uintptr, data uintptr) (err error)
-=======
 import "syscall"
->>>>>>> 21d198fe
 
 func setTimespec(sec, nsec int64) Timespec {
 	return Timespec{Sec: sec, Nsec: nsec}
