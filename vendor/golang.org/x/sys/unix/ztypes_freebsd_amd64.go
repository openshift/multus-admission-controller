--- conflicted
+++ resolved
@@ -367,11 +367,7 @@
 type PtraceIoDesc struct {
 	Op   int32
 	Offs uintptr
-<<<<<<< HEAD
-	Addr uintptr
-=======
 	Addr *byte
->>>>>>> 5aa3c004
 	Len  uint64
 }
 
