// Copyright 2009,2010 The Go Authors. All rights reserved.
// Use of this source code is governed by a BSD-style
// license that can be found in the LICENSE file.

// OpenBSD system calls.
// This file is compiled as ordinary Go code,
// but it is also input to mksyscall,
// which parses the //sys lines and generates system call stubs.
// Note that sometimes we use a lowercase //sys name and wrap
// it in our own nicer implementation, either here or in
// syscall_bsd.go or syscall_unix.go.

package unix

import (
	"sort"
	"syscall"
	"unsafe"
)

// SockaddrDatalink implements the Sockaddr interface for AF_LINK type sockets.
type SockaddrDatalink struct {
	Len    uint8
	Family uint8
	Index  uint16
	Type   uint8
	Nlen   uint8
	Alen   uint8
	Slen   uint8
	Data   [24]int8
	raw    RawSockaddrDatalink
}

func anyToSockaddrGOOS(fd int, rsa *RawSockaddrAny) (Sockaddr, error) {
	return nil, EAFNOSUPPORT
}

func Syscall9(trap, a1, a2, a3, a4, a5, a6, a7, a8, a9 uintptr) (r1, r2 uintptr, err syscall.Errno)

func nametomib(name string) (mib []_C_int, err error) {
	i := sort.Search(len(sysctlMib), func(i int) bool {
		return sysctlMib[i].ctlname >= name
	})
	if i < len(sysctlMib) && sysctlMib[i].ctlname == name {
		return sysctlMib[i].ctloid, nil
	}
	return nil, EINVAL
}

func direntIno(buf []byte) (uint64, bool) {
	return readInt(buf, unsafe.Offsetof(Dirent{}.Fileno), unsafe.Sizeof(Dirent{}.Fileno))
}

func direntReclen(buf []byte) (uint64, bool) {
	return readInt(buf, unsafe.Offsetof(Dirent{}.Reclen), unsafe.Sizeof(Dirent{}.Reclen))
}

func direntNamlen(buf []byte) (uint64, bool) {
	return readInt(buf, unsafe.Offsetof(Dirent{}.Namlen), unsafe.Sizeof(Dirent{}.Namlen))
}

func SysctlUvmexp(name string) (*Uvmexp, error) {
	mib, err := sysctlmib(name)
	if err != nil {
		return nil, err
	}

	n := uintptr(SizeofUvmexp)
	var u Uvmexp
	if err := sysctl(mib, (*byte)(unsafe.Pointer(&u)), &n, nil, 0); err != nil {
		return nil, err
	}
	if n != SizeofUvmexp {
		return nil, EIO
	}
	return &u, nil
}

func Pipe(p []int) (err error) {
	return Pipe2(p, 0)
}

//sysnb	pipe2(p *[2]_C_int, flags int) (err error)
func Pipe2(p []int, flags int) error {
	if len(p) != 2 {
		return EINVAL
	}
	var pp [2]_C_int
	err := pipe2(&pp, flags)
	p[0] = int(pp[0])
	p[1] = int(pp[1])
	return err
}

//sys	Getdents(fd int, buf []byte) (n int, err error)
func Getdirentries(fd int, buf []byte, basep *uintptr) (n int, err error) {
	n, err = Getdents(fd, buf)
	if err != nil || basep == nil {
		return
	}

	var off int64
	off, err = Seek(fd, 0, 1 /* SEEK_CUR */)
	if err != nil {
		*basep = ^uintptr(0)
		return
	}
	*basep = uintptr(off)
	if unsafe.Sizeof(*basep) == 8 {
		return
	}
	if off>>32 != 0 {
		// We can't stuff the offset back into a uintptr, so any
		// future calls would be suspect. Generate an error.
		// EIO was allowed by getdirentries.
		err = EIO
	}
	return
}

//sys	Getcwd(buf []byte) (n int, err error) = SYS___GETCWD

func Sendfile(outfd int, infd int, offset *int64, count int) (written int, err error) {
	if raceenabled {
		raceReleaseMerge(unsafe.Pointer(&ioSync))
	}
	return sendfile(outfd, infd, offset, count)
}

// TODO
func sendfile(outfd int, infd int, offset *int64, count int) (written int, err error) {
	return -1, ENOSYS
}

func Getfsstat(buf []Statfs_t, flags int) (n int, err error) {
	var _p0 unsafe.Pointer
	var bufsize uintptr
	if len(buf) > 0 {
		_p0 = unsafe.Pointer(&buf[0])
		bufsize = unsafe.Sizeof(Statfs_t{}) * uintptr(len(buf))
	}
	r0, _, e1 := Syscall(SYS_GETFSSTAT, uintptr(_p0), bufsize, uintptr(flags))
	n = int(r0)
	if e1 != 0 {
		err = e1
	}
	return
}

func setattrlistTimes(path string, times []Timespec, flags int) error {
	// used on Darwin for UtimesNano
	return ENOSYS
}

//sys	ioctl(fd int, req uint, arg uintptr) (err error)

<<<<<<< HEAD
//sys   sysctl(mib []_C_int, old *byte, oldlen *uintptr, new *byte, newlen uintptr) (err error) = SYS___SYSCTL
=======
//sys	sysctl(mib []_C_int, old *byte, oldlen *uintptr, new *byte, newlen uintptr) (err error) = SYS___SYSCTL
>>>>>>> 21d198fe

//sys	ppoll(fds *PollFd, nfds int, timeout *Timespec, sigmask *Sigset_t) (n int, err error)

func Ppoll(fds []PollFd, timeout *Timespec, sigmask *Sigset_t) (n int, err error) {
	if len(fds) == 0 {
		return ppoll(nil, 0, timeout, sigmask)
	}
	return ppoll(&fds[0], len(fds), timeout, sigmask)
}

func Uname(uname *Utsname) error {
	mib := []_C_int{CTL_KERN, KERN_OSTYPE}
	n := unsafe.Sizeof(uname.Sysname)
	if err := sysctl(mib, &uname.Sysname[0], &n, nil, 0); err != nil {
		return err
	}

	mib = []_C_int{CTL_KERN, KERN_HOSTNAME}
	n = unsafe.Sizeof(uname.Nodename)
	if err := sysctl(mib, &uname.Nodename[0], &n, nil, 0); err != nil {
		return err
	}

	mib = []_C_int{CTL_KERN, KERN_OSRELEASE}
	n = unsafe.Sizeof(uname.Release)
	if err := sysctl(mib, &uname.Release[0], &n, nil, 0); err != nil {
		return err
	}

	mib = []_C_int{CTL_KERN, KERN_VERSION}
	n = unsafe.Sizeof(uname.Version)
	if err := sysctl(mib, &uname.Version[0], &n, nil, 0); err != nil {
		return err
	}

	// The version might have newlines or tabs in it, convert them to
	// spaces.
	for i, b := range uname.Version {
		if b == '\n' || b == '\t' {
			if i == len(uname.Version)-1 {
				uname.Version[i] = 0
			} else {
				uname.Version[i] = ' '
			}
		}
	}

	mib = []_C_int{CTL_HW, HW_MACHINE}
	n = unsafe.Sizeof(uname.Machine)
	if err := sysctl(mib, &uname.Machine[0], &n, nil, 0); err != nil {
		return err
	}

	return nil
}

/*
 * Exposed directly
 */
//sys	Access(path string, mode uint32) (err error)
//sys	Adjtime(delta *Timeval, olddelta *Timeval) (err error)
//sys	Chdir(path string) (err error)
//sys	Chflags(path string, flags int) (err error)
//sys	Chmod(path string, mode uint32) (err error)
//sys	Chown(path string, uid int, gid int) (err error)
//sys	Chroot(path string) (err error)
//sys	Close(fd int) (err error)
//sys	Dup(fd int) (nfd int, err error)
//sys	Dup2(from int, to int) (err error)
//sys	Dup3(from int, to int, flags int) (err error)
//sys	Exit(code int)
//sys	Faccessat(dirfd int, path string, mode uint32, flags int) (err error)
//sys	Fchdir(fd int) (err error)
//sys	Fchflags(fd int, flags int) (err error)
//sys	Fchmod(fd int, mode uint32) (err error)
//sys	Fchmodat(dirfd int, path string, mode uint32, flags int) (err error)
//sys	Fchown(fd int, uid int, gid int) (err error)
//sys	Fchownat(dirfd int, path string, uid int, gid int, flags int) (err error)
//sys	Flock(fd int, how int) (err error)
//sys	Fpathconf(fd int, name int) (val int, err error)
//sys	Fstat(fd int, stat *Stat_t) (err error)
//sys	Fstatat(fd int, path string, stat *Stat_t, flags int) (err error)
//sys	Fstatfs(fd int, stat *Statfs_t) (err error)
//sys	Fsync(fd int) (err error)
//sys	Ftruncate(fd int, length int64) (err error)
//sysnb	Getegid() (egid int)
//sysnb	Geteuid() (uid int)
//sysnb	Getgid() (gid int)
//sysnb	Getpgid(pid int) (pgid int, err error)
//sysnb	Getpgrp() (pgrp int)
//sysnb	Getpid() (pid int)
//sysnb	Getppid() (ppid int)
//sys	Getpriority(which int, who int) (prio int, err error)
//sysnb	Getrlimit(which int, lim *Rlimit) (err error)
//sysnb	Getrtable() (rtable int, err error)
//sysnb	Getrusage(who int, rusage *Rusage) (err error)
//sysnb	Getsid(pid int) (sid int, err error)
//sysnb	Gettimeofday(tv *Timeval) (err error)
//sysnb	Getuid() (uid int)
//sys	Issetugid() (tainted bool)
//sys	Kill(pid int, signum syscall.Signal) (err error)
//sys	Kqueue() (fd int, err error)
//sys	Lchown(path string, uid int, gid int) (err error)
//sys	Link(path string, link string) (err error)
//sys	Linkat(pathfd int, path string, linkfd int, link string, flags int) (err error)
//sys	Listen(s int, backlog int) (err error)
//sys	Lstat(path string, stat *Stat_t) (err error)
//sys	Mkdir(path string, mode uint32) (err error)
//sys	Mkdirat(dirfd int, path string, mode uint32) (err error)
//sys	Mkfifo(path string, mode uint32) (err error)
//sys	Mkfifoat(dirfd int, path string, mode uint32) (err error)
//sys	Mknod(path string, mode uint32, dev int) (err error)
//sys	Mknodat(dirfd int, path string, mode uint32, dev int) (err error)
//sys	Nanosleep(time *Timespec, leftover *Timespec) (err error)
//sys	Open(path string, mode int, perm uint32) (fd int, err error)
//sys	Openat(dirfd int, path string, mode int, perm uint32) (fd int, err error)
//sys	Pathconf(path string, name int) (val int, err error)
//sys	Pread(fd int, p []byte, offset int64) (n int, err error)
//sys	Pwrite(fd int, p []byte, offset int64) (n int, err error)
//sys	read(fd int, p []byte) (n int, err error)
//sys	Readlink(path string, buf []byte) (n int, err error)
//sys	Readlinkat(dirfd int, path string, buf []byte) (n int, err error)
//sys	Rename(from string, to string) (err error)
//sys	Renameat(fromfd int, from string, tofd int, to string) (err error)
//sys	Revoke(path string) (err error)
//sys	Rmdir(path string) (err error)
//sys	Seek(fd int, offset int64, whence int) (newoffset int64, err error) = SYS_LSEEK
//sys	Select(nfd int, r *FdSet, w *FdSet, e *FdSet, timeout *Timeval) (n int, err error)
//sysnb	Setegid(egid int) (err error)
//sysnb	Seteuid(euid int) (err error)
//sysnb	Setgid(gid int) (err error)
//sys	Setlogin(name string) (err error)
//sysnb	Setpgid(pid int, pgid int) (err error)
//sys	Setpriority(which int, who int, prio int) (err error)
//sysnb	Setregid(rgid int, egid int) (err error)
//sysnb	Setreuid(ruid int, euid int) (err error)
//sysnb	Setresgid(rgid int, egid int, sgid int) (err error)
//sysnb	Setresuid(ruid int, euid int, suid int) (err error)
//sysnb	Setrlimit(which int, lim *Rlimit) (err error)
//sysnb	Setrtable(rtable int) (err error)
//sysnb	Setsid() (pid int, err error)
//sysnb	Settimeofday(tp *Timeval) (err error)
//sysnb	Setuid(uid int) (err error)
//sys	Stat(path string, stat *Stat_t) (err error)
//sys	Statfs(path string, stat *Statfs_t) (err error)
//sys	Symlink(path string, link string) (err error)
//sys	Symlinkat(oldpath string, newdirfd int, newpath string) (err error)
//sys	Sync() (err error)
//sys	Truncate(path string, length int64) (err error)
//sys	Umask(newmask int) (oldmask int)
//sys	Unlink(path string) (err error)
//sys	Unlinkat(dirfd int, path string, flags int) (err error)
//sys	Unmount(path string, flags int) (err error)
//sys	write(fd int, p []byte) (n int, err error)
//sys	mmap(addr uintptr, length uintptr, prot int, flag int, fd int, pos int64) (ret uintptr, err error)
//sys	munmap(addr uintptr, length uintptr) (err error)
//sys	readlen(fd int, buf *byte, nbuf int) (n int, err error) = SYS_READ
//sys	writelen(fd int, buf *byte, nbuf int) (n int, err error) = SYS_WRITE
//sys	utimensat(dirfd int, path string, times *[2]Timespec, flags int) (err error)

/*
 * Unimplemented
 */
// __getcwd
// __semctl
// __syscall
// __sysctl
// adjfreq
// break
// clock_getres
// clock_gettime
// clock_settime
// closefrom
// execve
// fhopen
// fhstat
// fhstatfs
// fork
// futimens
// getfh
// getgid
// getitimer
// getlogin
// getresgid
// getresuid
// getthrid
// ktrace
// lfs_bmapv
// lfs_markv
// lfs_segclean
// lfs_segwait
// mincore
// minherit
// mount
// mquery
// msgctl
// msgget
// msgrcv
// msgsnd
// nfssvc
// nnpfspioctl
// preadv
// profil
// pwritev
// quotactl
// readv
// reboot
// renameat
// rfork
// sched_yield
// semget
// semop
// setgroups
// setitimer
// setsockopt
// shmat
// shmctl
// shmdt
// shmget
// sigaction
// sigaltstack
// sigpending
// sigprocmask
// sigreturn
// sigsuspend
// sysarch
// syscall
// threxit
// thrsigdivert
// thrsleep
// thrwakeup
// vfork
// writev<|MERGE_RESOLUTION|>--- conflicted
+++ resolved
@@ -154,11 +154,7 @@
 
 //sys	ioctl(fd int, req uint, arg uintptr) (err error)
 
-<<<<<<< HEAD
-//sys   sysctl(mib []_C_int, old *byte, oldlen *uintptr, new *byte, newlen uintptr) (err error) = SYS___SYSCTL
-=======
 //sys	sysctl(mib []_C_int, old *byte, oldlen *uintptr, new *byte, newlen uintptr) (err error) = SYS___SYSCTL
->>>>>>> 21d198fe
 
 //sys	ppoll(fds *PollFd, nfds int, timeout *Timespec, sigmask *Sigset_t) (n int, err error)
 
