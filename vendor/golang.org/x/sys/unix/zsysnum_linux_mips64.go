// go run linux/mksysnum.go -Wall -Werror -static -I/tmp/include /tmp/include/asm/unistd.h
// Code generated by the command above; see README.md. DO NOT EDIT.

//go:build mips64 && linux
// +build mips64,linux

package unix

const (
	SYS_READ                   = 5000
	SYS_WRITE                  = 5001
	SYS_OPEN                   = 5002
	SYS_CLOSE                  = 5003
	SYS_STAT                   = 5004
	SYS_FSTAT                  = 5005
	SYS_LSTAT                  = 5006
	SYS_POLL                   = 5007
	SYS_LSEEK                  = 5008
	SYS_MMAP                   = 5009
	SYS_MPROTECT               = 5010
	SYS_MUNMAP                 = 5011
	SYS_BRK                    = 5012
	SYS_RT_SIGACTION           = 5013
	SYS_RT_SIGPROCMASK         = 5014
	SYS_IOCTL                  = 5015
	SYS_PREAD64                = 5016
	SYS_PWRITE64               = 5017
	SYS_READV                  = 5018
	SYS_WRITEV                 = 5019
	SYS_ACCESS                 = 5020
	SYS_PIPE                   = 5021
	SYS__NEWSELECT             = 5022
	SYS_SCHED_YIELD            = 5023
	SYS_MREMAP                 = 5024
	SYS_MSYNC                  = 5025
	SYS_MINCORE                = 5026
	SYS_MADVISE                = 5027
	SYS_SHMGET                 = 5028
	SYS_SHMAT                  = 5029
	SYS_SHMCTL                 = 5030
	SYS_DUP                    = 5031
	SYS_DUP2                   = 5032
	SYS_PAUSE                  = 5033
	SYS_NANOSLEEP              = 5034
	SYS_GETITIMER              = 5035
	SYS_SETITIMER              = 5036
	SYS_ALARM                  = 5037
	SYS_GETPID                 = 5038
	SYS_SENDFILE               = 5039
	SYS_SOCKET                 = 5040
	SYS_CONNECT                = 5041
	SYS_ACCEPT                 = 5042
	SYS_SENDTO                 = 5043
	SYS_RECVFROM               = 5044
	SYS_SENDMSG                = 5045
	SYS_RECVMSG                = 5046
	SYS_SHUTDOWN               = 5047
	SYS_BIND                   = 5048
	SYS_LISTEN                 = 5049
	SYS_GETSOCKNAME            = 5050
	SYS_GETPEERNAME            = 5051
	SYS_SOCKETPAIR             = 5052
	SYS_SETSOCKOPT             = 5053
	SYS_GETSOCKOPT             = 5054
	SYS_CLONE                  = 5055
	SYS_FORK                   = 5056
	SYS_EXECVE                 = 5057
	SYS_EXIT                   = 5058
	SYS_WAIT4                  = 5059
	SYS_KILL                   = 5060
	SYS_UNAME                  = 5061
	SYS_SEMGET                 = 5062
	SYS_SEMOP                  = 5063
	SYS_SEMCTL                 = 5064
	SYS_SHMDT                  = 5065
	SYS_MSGGET                 = 5066
	SYS_MSGSND                 = 5067
	SYS_MSGRCV                 = 5068
	SYS_MSGCTL                 = 5069
	SYS_FCNTL                  = 5070
	SYS_FLOCK                  = 5071
	SYS_FSYNC                  = 5072
	SYS_FDATASYNC              = 5073
	SYS_TRUNCATE               = 5074
	SYS_FTRUNCATE              = 5075
	SYS_GETDENTS               = 5076
	SYS_GETCWD                 = 5077
	SYS_CHDIR                  = 5078
	SYS_FCHDIR                 = 5079
	SYS_RENAME                 = 5080
	SYS_MKDIR                  = 5081
	SYS_RMDIR                  = 5082
	SYS_CREAT                  = 5083
	SYS_LINK                   = 5084
	SYS_UNLINK                 = 5085
	SYS_SYMLINK                = 5086
	SYS_READLINK               = 5087
	SYS_CHMOD                  = 5088
	SYS_FCHMOD                 = 5089
	SYS_CHOWN                  = 5090
	SYS_FCHOWN                 = 5091
	SYS_LCHOWN                 = 5092
	SYS_UMASK                  = 5093
	SYS_GETTIMEOFDAY           = 5094
	SYS_GETRLIMIT              = 5095
	SYS_GETRUSAGE              = 5096
	SYS_SYSINFO                = 5097
	SYS_TIMES                  = 5098
	SYS_PTRACE                 = 5099
	SYS_GETUID                 = 5100
	SYS_SYSLOG                 = 5101
	SYS_GETGID                 = 5102
	SYS_SETUID                 = 5103
	SYS_SETGID                 = 5104
	SYS_GETEUID                = 5105
	SYS_GETEGID                = 5106
	SYS_SETPGID                = 5107
	SYS_GETPPID                = 5108
	SYS_GETPGRP                = 5109
	SYS_SETSID                 = 5110
	SYS_SETREUID               = 5111
	SYS_SETREGID               = 5112
	SYS_GETGROUPS              = 5113
	SYS_SETGROUPS              = 5114
	SYS_SETRESUID              = 5115
	SYS_GETRESUID              = 5116
	SYS_SETRESGID              = 5117
	SYS_GETRESGID              = 5118
	SYS_GETPGID                = 5119
	SYS_SETFSUID               = 5120
	SYS_SETFSGID               = 5121
	SYS_GETSID                 = 5122
	SYS_CAPGET                 = 5123
	SYS_CAPSET                 = 5124
	SYS_RT_SIGPENDING          = 5125
	SYS_RT_SIGTIMEDWAIT        = 5126
	SYS_RT_SIGQUEUEINFO        = 5127
	SYS_RT_SIGSUSPEND          = 5128
	SYS_SIGALTSTACK            = 5129
	SYS_UTIME                  = 5130
	SYS_MKNOD                  = 5131
	SYS_PERSONALITY            = 5132
	SYS_USTAT                  = 5133
	SYS_STATFS                 = 5134
	SYS_FSTATFS                = 5135
	SYS_SYSFS                  = 5136
	SYS_GETPRIORITY            = 5137
	SYS_SETPRIORITY            = 5138
	SYS_SCHED_SETPARAM         = 5139
	SYS_SCHED_GETPARAM         = 5140
	SYS_SCHED_SETSCHEDULER     = 5141
	SYS_SCHED_GETSCHEDULER     = 5142
	SYS_SCHED_GET_PRIORITY_MAX = 5143
	SYS_SCHED_GET_PRIORITY_MIN = 5144
	SYS_SCHED_RR_GET_INTERVAL  = 5145
	SYS_MLOCK                  = 5146
	SYS_MUNLOCK                = 5147
	SYS_MLOCKALL               = 5148
	SYS_MUNLOCKALL             = 5149
	SYS_VHANGUP                = 5150
	SYS_PIVOT_ROOT             = 5151
	SYS__SYSCTL                = 5152
	SYS_PRCTL                  = 5153
	SYS_ADJTIMEX               = 5154
	SYS_SETRLIMIT              = 5155
	SYS_CHROOT                 = 5156
	SYS_SYNC                   = 5157
	SYS_ACCT                   = 5158
	SYS_SETTIMEOFDAY           = 5159
	SYS_MOUNT                  = 5160
	SYS_UMOUNT2                = 5161
	SYS_SWAPON                 = 5162
	SYS_SWAPOFF                = 5163
	SYS_REBOOT                 = 5164
	SYS_SETHOSTNAME            = 5165
	SYS_SETDOMAINNAME          = 5166
	SYS_CREATE_MODULE          = 5167
	SYS_INIT_MODULE            = 5168
	SYS_DELETE_MODULE          = 5169
	SYS_GET_KERNEL_SYMS        = 5170
	SYS_QUERY_MODULE           = 5171
	SYS_QUOTACTL               = 5172
	SYS_NFSSERVCTL             = 5173
	SYS_GETPMSG                = 5174
	SYS_PUTPMSG                = 5175
	SYS_AFS_SYSCALL            = 5176
	SYS_RESERVED177            = 5177
	SYS_GETTID                 = 5178
	SYS_READAHEAD              = 5179
	SYS_SETXATTR               = 5180
	SYS_LSETXATTR              = 5181
	SYS_FSETXATTR              = 5182
	SYS_GETXATTR               = 5183
	SYS_LGETXATTR              = 5184
	SYS_FGETXATTR              = 5185
	SYS_LISTXATTR              = 5186
	SYS_LLISTXATTR             = 5187
	SYS_FLISTXATTR             = 5188
	SYS_REMOVEXATTR            = 5189
	SYS_LREMOVEXATTR           = 5190
	SYS_FREMOVEXATTR           = 5191
	SYS_TKILL                  = 5192
	SYS_RESERVED193            = 5193
	SYS_FUTEX                  = 5194
	SYS_SCHED_SETAFFINITY      = 5195
	SYS_SCHED_GETAFFINITY      = 5196
	SYS_CACHEFLUSH             = 5197
	SYS_CACHECTL               = 5198
	SYS_SYSMIPS                = 5199
	SYS_IO_SETUP               = 5200
	SYS_IO_DESTROY             = 5201
	SYS_IO_GETEVENTS           = 5202
	SYS_IO_SUBMIT              = 5203
	SYS_IO_CANCEL              = 5204
	SYS_EXIT_GROUP             = 5205
	SYS_LOOKUP_DCOOKIE         = 5206
	SYS_EPOLL_CREATE           = 5207
	SYS_EPOLL_CTL              = 5208
	SYS_EPOLL_WAIT             = 5209
	SYS_REMAP_FILE_PAGES       = 5210
	SYS_RT_SIGRETURN           = 5211
	SYS_SET_TID_ADDRESS        = 5212
	SYS_RESTART_SYSCALL        = 5213
	SYS_SEMTIMEDOP             = 5214
	SYS_FADVISE64              = 5215
	SYS_TIMER_CREATE           = 5216
	SYS_TIMER_SETTIME          = 5217
	SYS_TIMER_GETTIME          = 5218
	SYS_TIMER_GETOVERRUN       = 5219
	SYS_TIMER_DELETE           = 5220
	SYS_CLOCK_SETTIME          = 5221
	SYS_CLOCK_GETTIME          = 5222
	SYS_CLOCK_GETRES           = 5223
	SYS_CLOCK_NANOSLEEP        = 5224
	SYS_TGKILL                 = 5225
	SYS_UTIMES                 = 5226
	SYS_MBIND                  = 5227
	SYS_GET_MEMPOLICY          = 5228
	SYS_SET_MEMPOLICY          = 5229
	SYS_MQ_OPEN                = 5230
	SYS_MQ_UNLINK              = 5231
	SYS_MQ_TIMEDSEND           = 5232
	SYS_MQ_TIMEDRECEIVE        = 5233
	SYS_MQ_NOTIFY              = 5234
	SYS_MQ_GETSETATTR          = 5235
	SYS_VSERVER                = 5236
	SYS_WAITID                 = 5237
	SYS_ADD_KEY                = 5239
	SYS_REQUEST_KEY            = 5240
	SYS_KEYCTL                 = 5241
	SYS_SET_THREAD_AREA        = 5242
	SYS_INOTIFY_INIT           = 5243
	SYS_INOTIFY_ADD_WATCH      = 5244
	SYS_INOTIFY_RM_WATCH       = 5245
	SYS_MIGRATE_PAGES          = 5246
	SYS_OPENAT                 = 5247
	SYS_MKDIRAT                = 5248
	SYS_MKNODAT                = 5249
	SYS_FCHOWNAT               = 5250
	SYS_FUTIMESAT              = 5251
	SYS_NEWFSTATAT             = 5252
	SYS_UNLINKAT               = 5253
	SYS_RENAMEAT               = 5254
	SYS_LINKAT                 = 5255
	SYS_SYMLINKAT              = 5256
	SYS_READLINKAT             = 5257
	SYS_FCHMODAT               = 5258
	SYS_FACCESSAT              = 5259
	SYS_PSELECT6               = 5260
	SYS_PPOLL                  = 5261
	SYS_UNSHARE                = 5262
	SYS_SPLICE                 = 5263
	SYS_SYNC_FILE_RANGE        = 5264
	SYS_TEE                    = 5265
	SYS_VMSPLICE               = 5266
	SYS_MOVE_PAGES             = 5267
	SYS_SET_ROBUST_LIST        = 5268
	SYS_GET_ROBUST_LIST        = 5269
	SYS_KEXEC_LOAD             = 5270
	SYS_GETCPU                 = 5271
	SYS_EPOLL_PWAIT            = 5272
	SYS_IOPRIO_SET             = 5273
	SYS_IOPRIO_GET             = 5274
	SYS_UTIMENSAT              = 5275
	SYS_SIGNALFD               = 5276
	SYS_TIMERFD                = 5277
	SYS_EVENTFD                = 5278
	SYS_FALLOCATE              = 5279
	SYS_TIMERFD_CREATE         = 5280
	SYS_TIMERFD_GETTIME        = 5281
	SYS_TIMERFD_SETTIME        = 5282
	SYS_SIGNALFD4              = 5283
	SYS_EVENTFD2               = 5284
	SYS_EPOLL_CREATE1          = 5285
	SYS_DUP3                   = 5286
	SYS_PIPE2                  = 5287
	SYS_INOTIFY_INIT1          = 5288
	SYS_PREADV                 = 5289
	SYS_PWRITEV                = 5290
	SYS_RT_TGSIGQUEUEINFO      = 5291
	SYS_PERF_EVENT_OPEN        = 5292
	SYS_ACCEPT4                = 5293
	SYS_RECVMMSG               = 5294
	SYS_FANOTIFY_INIT          = 5295
	SYS_FANOTIFY_MARK          = 5296
	SYS_PRLIMIT64              = 5297
	SYS_NAME_TO_HANDLE_AT      = 5298
	SYS_OPEN_BY_HANDLE_AT      = 5299
	SYS_CLOCK_ADJTIME          = 5300
	SYS_SYNCFS                 = 5301
	SYS_SENDMMSG               = 5302
	SYS_SETNS                  = 5303
	SYS_PROCESS_VM_READV       = 5304
	SYS_PROCESS_VM_WRITEV      = 5305
	SYS_KCMP                   = 5306
	SYS_FINIT_MODULE           = 5307
	SYS_GETDENTS64             = 5308
	SYS_SCHED_SETATTR          = 5309
	SYS_SCHED_GETATTR          = 5310
	SYS_RENAMEAT2              = 5311
	SYS_SECCOMP                = 5312
	SYS_GETRANDOM              = 5313
	SYS_MEMFD_CREATE           = 5314
	SYS_BPF                    = 5315
	SYS_EXECVEAT               = 5316
	SYS_USERFAULTFD            = 5317
	SYS_MEMBARRIER             = 5318
	SYS_MLOCK2                 = 5319
	SYS_COPY_FILE_RANGE        = 5320
	SYS_PREADV2                = 5321
	SYS_PWRITEV2               = 5322
	SYS_PKEY_MPROTECT          = 5323
	SYS_PKEY_ALLOC             = 5324
	SYS_PKEY_FREE              = 5325
	SYS_STATX                  = 5326
	SYS_RSEQ                   = 5327
	SYS_IO_PGETEVENTS          = 5328
	SYS_PIDFD_SEND_SIGNAL      = 5424
	SYS_IO_URING_SETUP         = 5425
	SYS_IO_URING_ENTER         = 5426
	SYS_IO_URING_REGISTER      = 5427
	SYS_OPEN_TREE              = 5428
	SYS_MOVE_MOUNT             = 5429
	SYS_FSOPEN                 = 5430
	SYS_FSCONFIG               = 5431
	SYS_FSMOUNT                = 5432
	SYS_FSPICK                 = 5433
	SYS_PIDFD_OPEN             = 5434
	SYS_CLONE3                 = 5435
<<<<<<< HEAD
	SYS_OPENAT2                = 5437
	SYS_PIDFD_GETFD            = 5438
	SYS_FACCESSAT2             = 5439
=======
	SYS_CLOSE_RANGE            = 5436
	SYS_OPENAT2                = 5437
	SYS_PIDFD_GETFD            = 5438
	SYS_FACCESSAT2             = 5439
	SYS_PROCESS_MADVISE        = 5440
	SYS_EPOLL_PWAIT2           = 5441
	SYS_MOUNT_SETATTR          = 5442
>>>>>>> 21d198fe
)<|MERGE_RESOLUTION|>--- conflicted
+++ resolved
@@ -347,11 +347,6 @@
 	SYS_FSPICK                 = 5433
 	SYS_PIDFD_OPEN             = 5434
 	SYS_CLONE3                 = 5435
-<<<<<<< HEAD
-	SYS_OPENAT2                = 5437
-	SYS_PIDFD_GETFD            = 5438
-	SYS_FACCESSAT2             = 5439
-=======
 	SYS_CLOSE_RANGE            = 5436
 	SYS_OPENAT2                = 5437
 	SYS_PIDFD_GETFD            = 5438
@@ -359,5 +354,4 @@
 	SYS_PROCESS_MADVISE        = 5440
 	SYS_EPOLL_PWAIT2           = 5441
 	SYS_MOUNT_SETATTR          = 5442
->>>>>>> 21d198fe
 )