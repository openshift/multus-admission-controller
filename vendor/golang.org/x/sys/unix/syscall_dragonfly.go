// Copyright 2009 The Go Authors. All rights reserved.
// Use of this source code is governed by a BSD-style
// license that can be found in the LICENSE file.

// DragonFly BSD system calls.
// This file is compiled as ordinary Go code,
// but it is also input to mksyscall,
// which parses the //sys lines and generates system call stubs.
// Note that sometimes we use a lowercase //sys name and wrap
// it in our own nicer implementation, either here or in
// syscall_bsd.go or syscall_unix.go.

package unix

import (
	"sync"
	"unsafe"
)

// See version list in https://github.com/DragonFlyBSD/DragonFlyBSD/blob/master/sys/sys/param.h
var (
	osreldateOnce sync.Once
	osreldate     uint32
)

// First __DragonFly_version after September 2019 ABI changes
// http://lists.dragonflybsd.org/pipermail/users/2019-September/358280.html
const _dragonflyABIChangeVersion = 500705

func supportsABI(ver uint32) bool {
	osreldateOnce.Do(func() { osreldate, _ = SysctlUint32("kern.osreldate") })
	return osreldate >= ver
}

// SockaddrDatalink implements the Sockaddr interface for AF_LINK type sockets.
type SockaddrDatalink struct {
	Len    uint8
	Family uint8
	Index  uint16
	Type   uint8
	Nlen   uint8
	Alen   uint8
	Slen   uint8
	Data   [12]int8
	Rcf    uint16
	Route  [16]uint16
	raw    RawSockaddrDatalink
}

func anyToSockaddrGOOS(fd int, rsa *RawSockaddrAny) (Sockaddr, error) {
	return nil, EAFNOSUPPORT
}

// Translate "kern.hostname" to []_C_int{0,1,2,3}.
func nametomib(name string) (mib []_C_int, err error) {
	const siz = unsafe.Sizeof(mib[0])

	// NOTE(rsc): It seems strange to set the buffer to have
	// size CTL_MAXNAME+2 but use only CTL_MAXNAME
	// as the size. I don't know why the +2 is here, but the
	// kernel uses +2 for its own implementation of this function.
	// I am scared that if we don't include the +2 here, the kernel
	// will silently write 2 words farther than we specify
	// and we'll get memory corruption.
	var buf [CTL_MAXNAME + 2]_C_int
	n := uintptr(CTL_MAXNAME) * siz

	p := (*byte)(unsafe.Pointer(&buf[0]))
	bytes, err := ByteSliceFromString(name)
	if err != nil {
		return nil, err
	}

	// Magic sysctl: "setting" 0.3 to a string name
	// lets you read back the array of integers form.
	if err = sysctl([]_C_int{0, 3}, p, &n, &bytes[0], uintptr(len(name))); err != nil {
		return nil, err
	}
	return buf[0 : n/siz], nil
}

func direntIno(buf []byte) (uint64, bool) {
	return readInt(buf, unsafe.Offsetof(Dirent{}.Fileno), unsafe.Sizeof(Dirent{}.Fileno))
}

func direntReclen(buf []byte) (uint64, bool) {
	namlen, ok := direntNamlen(buf)
	if !ok {
		return 0, false
	}
	return (16 + namlen + 1 + 7) &^ 7, true
}

func direntNamlen(buf []byte) (uint64, bool) {
	return readInt(buf, unsafe.Offsetof(Dirent{}.Namlen), unsafe.Sizeof(Dirent{}.Namlen))
}

//sysnb	pipe() (r int, w int, err error)

func Pipe(p []int) (err error) {
	if len(p) != 2 {
		return EINVAL
	}
	p[0], p[1], err = pipe()
	return
}

//sysnb	pipe2(p *[2]_C_int, flags int) (r int, w int, err error)

func Pipe2(p []int, flags int) (err error) {
	if len(p) != 2 {
		return EINVAL
	}
	var pp [2]_C_int
	// pipe2 on dragonfly takes an fds array as an argument, but still
	// returns the file descriptors.
	p[0], p[1], err = pipe2(&pp, flags)
	return err
}

//sys	extpread(fd int, p []byte, flags int, offset int64) (n int, err error)
func Pread(fd int, p []byte, offset int64) (n int, err error) {
	return extpread(fd, p, 0, offset)
}

//sys	extpwrite(fd int, p []byte, flags int, offset int64) (n int, err error)
func Pwrite(fd int, p []byte, offset int64) (n int, err error) {
	return extpwrite(fd, p, 0, offset)
}

func Accept4(fd, flags int) (nfd int, sa Sockaddr, err error) {
	var rsa RawSockaddrAny
	var len _Socklen = SizeofSockaddrAny
	nfd, err = accept4(fd, &rsa, &len, flags)
	if err != nil {
		return
	}
	if len > SizeofSockaddrAny {
		panic("RawSockaddrAny too small")
	}
	sa, err = anyToSockaddr(fd, &rsa)
	if err != nil {
		Close(nfd)
		nfd = 0
	}
	return
}

//sys	Getcwd(buf []byte) (n int, err error) = SYS___GETCWD

func Getfsstat(buf []Statfs_t, flags int) (n int, err error) {
	var _p0 unsafe.Pointer
	var bufsize uintptr
	if len(buf) > 0 {
		_p0 = unsafe.Pointer(&buf[0])
		bufsize = unsafe.Sizeof(Statfs_t{}) * uintptr(len(buf))
	}
	r0, _, e1 := Syscall(SYS_GETFSSTAT, uintptr(_p0), bufsize, uintptr(flags))
	n = int(r0)
	if e1 != 0 {
		err = e1
	}
	return
}

func setattrlistTimes(path string, times []Timespec, flags int) error {
	// used on Darwin for UtimesNano
	return ENOSYS
}

//sys	ioctl(fd int, req uint, arg uintptr) (err error)

<<<<<<< HEAD
//sys   sysctl(mib []_C_int, old *byte, oldlen *uintptr, new *byte, newlen uintptr) (err error) = SYS___SYSCTL
=======
//sys	sysctl(mib []_C_int, old *byte, oldlen *uintptr, new *byte, newlen uintptr) (err error) = SYS___SYSCTL
>>>>>>> 21d198fe

func sysctlUname(mib []_C_int, old *byte, oldlen *uintptr) error {
	err := sysctl(mib, old, oldlen, nil, 0)
	if err != nil {
		// Utsname members on Dragonfly are only 32 bytes and
		// the syscall returns ENOMEM in case the actual value
		// is longer.
		if err == ENOMEM {
			err = nil
		}
	}
	return err
}

func Uname(uname *Utsname) error {
	mib := []_C_int{CTL_KERN, KERN_OSTYPE}
	n := unsafe.Sizeof(uname.Sysname)
	if err := sysctlUname(mib, &uname.Sysname[0], &n); err != nil {
		return err
	}
	uname.Sysname[unsafe.Sizeof(uname.Sysname)-1] = 0

	mib = []_C_int{CTL_KERN, KERN_HOSTNAME}
	n = unsafe.Sizeof(uname.Nodename)
	if err := sysctlUname(mib, &uname.Nodename[0], &n); err != nil {
		return err
	}
	uname.Nodename[unsafe.Sizeof(uname.Nodename)-1] = 0

	mib = []_C_int{CTL_KERN, KERN_OSRELEASE}
	n = unsafe.Sizeof(uname.Release)
	if err := sysctlUname(mib, &uname.Release[0], &n); err != nil {
		return err
	}
	uname.Release[unsafe.Sizeof(uname.Release)-1] = 0

	mib = []_C_int{CTL_KERN, KERN_VERSION}
	n = unsafe.Sizeof(uname.Version)
	if err := sysctlUname(mib, &uname.Version[0], &n); err != nil {
		return err
	}

	// The version might have newlines or tabs in it, convert them to
	// spaces.
	for i, b := range uname.Version {
		if b == '\n' || b == '\t' {
			if i == len(uname.Version)-1 {
				uname.Version[i] = 0
			} else {
				uname.Version[i] = ' '
			}
		}
	}

	mib = []_C_int{CTL_HW, HW_MACHINE}
	n = unsafe.Sizeof(uname.Machine)
	if err := sysctlUname(mib, &uname.Machine[0], &n); err != nil {
		return err
	}
	uname.Machine[unsafe.Sizeof(uname.Machine)-1] = 0

	return nil
}

func Sendfile(outfd int, infd int, offset *int64, count int) (written int, err error) {
	if raceenabled {
		raceReleaseMerge(unsafe.Pointer(&ioSync))
	}
	return sendfile(outfd, infd, offset, count)
}

/*
 * Exposed directly
 */
//sys	Access(path string, mode uint32) (err error)
//sys	Adjtime(delta *Timeval, olddelta *Timeval) (err error)
//sys	Chdir(path string) (err error)
//sys	Chflags(path string, flags int) (err error)
//sys	Chmod(path string, mode uint32) (err error)
//sys	Chown(path string, uid int, gid int) (err error)
//sys	Chroot(path string) (err error)
//sys	Close(fd int) (err error)
//sys	Dup(fd int) (nfd int, err error)
//sys	Dup2(from int, to int) (err error)
//sys	Exit(code int)
//sys	Faccessat(dirfd int, path string, mode uint32, flags int) (err error)
//sys	Fchdir(fd int) (err error)
//sys	Fchflags(fd int, flags int) (err error)
//sys	Fchmod(fd int, mode uint32) (err error)
//sys	Fchmodat(dirfd int, path string, mode uint32, flags int) (err error)
//sys	Fchown(fd int, uid int, gid int) (err error)
//sys	Fchownat(dirfd int, path string, uid int, gid int, flags int) (err error)
//sys	Flock(fd int, how int) (err error)
//sys	Fpathconf(fd int, name int) (val int, err error)
//sys	Fstat(fd int, stat *Stat_t) (err error)
//sys	Fstatat(fd int, path string, stat *Stat_t, flags int) (err error)
//sys	Fstatfs(fd int, stat *Statfs_t) (err error)
//sys	Fsync(fd int) (err error)
//sys	Ftruncate(fd int, length int64) (err error)
//sys	Getdents(fd int, buf []byte) (n int, err error)
//sys	Getdirentries(fd int, buf []byte, basep *uintptr) (n int, err error)
//sys	Getdtablesize() (size int)
//sysnb	Getegid() (egid int)
//sysnb	Geteuid() (uid int)
//sysnb	Getgid() (gid int)
//sysnb	Getpgid(pid int) (pgid int, err error)
//sysnb	Getpgrp() (pgrp int)
//sysnb	Getpid() (pid int)
//sysnb	Getppid() (ppid int)
//sys	Getpriority(which int, who int) (prio int, err error)
//sysnb	Getrlimit(which int, lim *Rlimit) (err error)
//sysnb	Getrusage(who int, rusage *Rusage) (err error)
//sysnb	Getsid(pid int) (sid int, err error)
//sysnb	Gettimeofday(tv *Timeval) (err error)
//sysnb	Getuid() (uid int)
//sys	Issetugid() (tainted bool)
//sys	Kill(pid int, signum syscall.Signal) (err error)
//sys	Kqueue() (fd int, err error)
//sys	Lchown(path string, uid int, gid int) (err error)
//sys	Link(path string, link string) (err error)
//sys	Linkat(pathfd int, path string, linkfd int, link string, flags int) (err error)
//sys	Listen(s int, backlog int) (err error)
//sys	Lstat(path string, stat *Stat_t) (err error)
//sys	Mkdir(path string, mode uint32) (err error)
//sys	Mkdirat(dirfd int, path string, mode uint32) (err error)
//sys	Mkfifo(path string, mode uint32) (err error)
//sys	Mknod(path string, mode uint32, dev int) (err error)
//sys	Mknodat(fd int, path string, mode uint32, dev int) (err error)
//sys	Nanosleep(time *Timespec, leftover *Timespec) (err error)
//sys	Open(path string, mode int, perm uint32) (fd int, err error)
//sys	Openat(dirfd int, path string, mode int, perm uint32) (fd int, err error)
//sys	Pathconf(path string, name int) (val int, err error)
//sys	read(fd int, p []byte) (n int, err error)
//sys	Readlink(path string, buf []byte) (n int, err error)
//sys	Rename(from string, to string) (err error)
//sys	Renameat(fromfd int, from string, tofd int, to string) (err error)
//sys	Revoke(path string) (err error)
//sys	Rmdir(path string) (err error)
//sys	Seek(fd int, offset int64, whence int) (newoffset int64, err error) = SYS_LSEEK
//sys	Select(nfd int, r *FdSet, w *FdSet, e *FdSet, timeout *Timeval) (n int, err error)
//sysnb	Setegid(egid int) (err error)
//sysnb	Seteuid(euid int) (err error)
//sysnb	Setgid(gid int) (err error)
//sys	Setlogin(name string) (err error)
//sysnb	Setpgid(pid int, pgid int) (err error)
//sys	Setpriority(which int, who int, prio int) (err error)
//sysnb	Setregid(rgid int, egid int) (err error)
//sysnb	Setreuid(ruid int, euid int) (err error)
//sysnb	Setresgid(rgid int, egid int, sgid int) (err error)
//sysnb	Setresuid(ruid int, euid int, suid int) (err error)
//sysnb	Setrlimit(which int, lim *Rlimit) (err error)
//sysnb	Setsid() (pid int, err error)
//sysnb	Settimeofday(tp *Timeval) (err error)
//sysnb	Setuid(uid int) (err error)
//sys	Stat(path string, stat *Stat_t) (err error)
//sys	Statfs(path string, stat *Statfs_t) (err error)
//sys	Symlink(path string, link string) (err error)
//sys	Symlinkat(oldpath string, newdirfd int, newpath string) (err error)
//sys	Sync() (err error)
//sys	Truncate(path string, length int64) (err error)
//sys	Umask(newmask int) (oldmask int)
//sys	Undelete(path string) (err error)
//sys	Unlink(path string) (err error)
//sys	Unlinkat(dirfd int, path string, flags int) (err error)
//sys	Unmount(path string, flags int) (err error)
//sys	write(fd int, p []byte) (n int, err error)
//sys	mmap(addr uintptr, length uintptr, prot int, flag int, fd int, pos int64) (ret uintptr, err error)
//sys	munmap(addr uintptr, length uintptr) (err error)
//sys	readlen(fd int, buf *byte, nbuf int) (n int, err error) = SYS_READ
//sys	writelen(fd int, buf *byte, nbuf int) (n int, err error) = SYS_WRITE
//sys	accept4(fd int, rsa *RawSockaddrAny, addrlen *_Socklen, flags int) (nfd int, err error)
//sys	utimensat(dirfd int, path string, times *[2]Timespec, flags int) (err error)

/*
 * Unimplemented
 * TODO(jsing): Update this list for DragonFly.
 */
// Profil
// Sigaction
// Sigprocmask
// Getlogin
// Sigpending
// Sigaltstack
// Reboot
// Execve
// Vfork
// Sbrk
// Sstk
// Ovadvise
// Mincore
// Setitimer
// Swapon
// Select
// Sigsuspend
// Readv
// Writev
// Nfssvc
// Getfh
// Quotactl
// Mount
// Csops
// Waitid
// Add_profil
// Kdebug_trace
// Sigreturn
// Atsocket
// Kqueue_from_portset_np
// Kqueue_portset
// Getattrlist
// Setattrlist
// Getdirentriesattr
// Searchfs
// Delete
// Copyfile
// Watchevent
// Waitevent
// Modwatch
// Getxattr
// Fgetxattr
// Setxattr
// Fsetxattr
// Removexattr
// Fremovexattr
// Listxattr
// Flistxattr
// Fsctl
// Initgroups
// Posix_spawn
// Nfsclnt
// Fhopen
// Minherit
// Semsys
// Msgsys
// Shmsys
// Semctl
// Semget
// Semop
// Msgctl
// Msgget
// Msgsnd
// Msgrcv
// Shmat
// Shmctl
// Shmdt
// Shmget
// Shm_open
// Shm_unlink
// Sem_open
// Sem_close
// Sem_unlink
// Sem_wait
// Sem_trywait
// Sem_post
// Sem_getvalue
// Sem_init
// Sem_destroy
// Open_extended
// Umask_extended
// Stat_extended
// Lstat_extended
// Fstat_extended
// Chmod_extended
// Fchmod_extended
// Access_extended
// Settid
// Gettid
// Setsgroups
// Getsgroups
// Setwgroups
// Getwgroups
// Mkfifo_extended
// Mkdir_extended
// Identitysvc
// Shared_region_check_np
// Shared_region_map_np
// __pthread_mutex_destroy
// __pthread_mutex_init
// __pthread_mutex_lock
// __pthread_mutex_trylock
// __pthread_mutex_unlock
// __pthread_cond_init
// __pthread_cond_destroy
// __pthread_cond_broadcast
// __pthread_cond_signal
// Setsid_with_pid
// __pthread_cond_timedwait
// Aio_fsync
// Aio_return
// Aio_suspend
// Aio_cancel
// Aio_error
// Aio_read
// Aio_write
// Lio_listio
// __pthread_cond_wait
// Iopolicysys
// __pthread_kill
// __pthread_sigmask
// __sigwait
// __disable_threadsignal
// __pthread_markcancel
// __pthread_canceled
// __semwait_signal
// Proc_info
// Stat64_extended
// Lstat64_extended
// Fstat64_extended
// __pthread_chdir
// __pthread_fchdir
// Audit
// Auditon
// Getauid
// Setauid
// Getaudit
// Setaudit
// Getaudit_addr
// Setaudit_addr
// Auditctl
// Bsdthread_create
// Bsdthread_terminate
// Stack_snapshot
// Bsdthread_register
// Workq_open
// Workq_ops
// __mac_execve
// __mac_syscall
// __mac_get_file
// __mac_set_file
// __mac_get_link
// __mac_set_link
// __mac_get_proc
// __mac_set_proc
// __mac_get_fd
// __mac_set_fd
// __mac_get_pid
// __mac_get_lcid
// __mac_get_lctx
// __mac_set_lctx
// Setlcid
// Read_nocancel
// Write_nocancel
// Open_nocancel
// Close_nocancel
// Wait4_nocancel
// Recvmsg_nocancel
// Sendmsg_nocancel
// Recvfrom_nocancel
// Accept_nocancel
// Fcntl_nocancel
// Select_nocancel
// Fsync_nocancel
// Connect_nocancel
// Sigsuspend_nocancel
// Readv_nocancel
// Writev_nocancel
// Sendto_nocancel
// Pread_nocancel
// Pwrite_nocancel
// Waitid_nocancel
// Msgsnd_nocancel
// Msgrcv_nocancel
// Sem_wait_nocancel
// Aio_suspend_nocancel
// __sigwait_nocancel
// __semwait_signal_nocancel
// __mac_mount
// __mac_get_mount
// __mac_getfsstat<|MERGE_RESOLUTION|>--- conflicted
+++ resolved
@@ -170,11 +170,7 @@
 
 //sys	ioctl(fd int, req uint, arg uintptr) (err error)
 
-<<<<<<< HEAD
-//sys   sysctl(mib []_C_int, old *byte, oldlen *uintptr, new *byte, newlen uintptr) (err error) = SYS___SYSCTL
-=======
 //sys	sysctl(mib []_C_int, old *byte, oldlen *uintptr, new *byte, newlen uintptr) (err error) = SYS___SYSCTL
->>>>>>> 21d198fe
 
 func sysctlUname(mib []_C_int, old *byte, oldlen *uintptr) error {
 	err := sysctl(mib, old, oldlen, nil, 0)
