// Copyright 2009 The Go Authors. All rights reserved.
// Use of this source code is governed by a BSD-style
// license that can be found in the LICENSE file.

// Solaris system calls.
// This file is compiled as ordinary Go code,
// but it is also input to mksyscall,
// which parses the //sys lines and generates system call stubs.
// Note that sometimes we use a lowercase //sys name and wrap
// it in our own nicer implementation, either here or in
// syscall_solaris.go or syscall_unix.go.

package unix

import (
	"fmt"
	"os"
	"runtime"
	"sync"
	"syscall"
	"unsafe"
)

// Implemented in runtime/syscall_solaris.go.
type syscallFunc uintptr

func rawSysvicall6(trap, nargs, a1, a2, a3, a4, a5, a6 uintptr) (r1, r2 uintptr, err syscall.Errno)
func sysvicall6(trap, nargs, a1, a2, a3, a4, a5, a6 uintptr) (r1, r2 uintptr, err syscall.Errno)

// SockaddrDatalink implements the Sockaddr interface for AF_LINK type sockets.
type SockaddrDatalink struct {
	Family uint16
	Index  uint16
	Type   uint8
	Nlen   uint8
	Alen   uint8
	Slen   uint8
	Data   [244]int8
	raw    RawSockaddrDatalink
}

func direntIno(buf []byte) (uint64, bool) {
	return readInt(buf, unsafe.Offsetof(Dirent{}.Ino), unsafe.Sizeof(Dirent{}.Ino))
}

func direntReclen(buf []byte) (uint64, bool) {
	return readInt(buf, unsafe.Offsetof(Dirent{}.Reclen), unsafe.Sizeof(Dirent{}.Reclen))
}

func direntNamlen(buf []byte) (uint64, bool) {
	reclen, ok := direntReclen(buf)
	if !ok {
		return 0, false
	}
	return reclen - uint64(unsafe.Offsetof(Dirent{}.Name)), true
}

//sysnb	pipe(p *[2]_C_int) (n int, err error)

func Pipe(p []int) (err error) {
	if len(p) != 2 {
		return EINVAL
	}
	var pp [2]_C_int
	n, err := pipe(&pp)
	if n != 0 {
		return err
	}
	if err == nil {
		p[0] = int(pp[0])
		p[1] = int(pp[1])
	}
	return nil
}

//sysnb	pipe2(p *[2]_C_int, flags int) (err error)

func Pipe2(p []int, flags int) error {
	if len(p) != 2 {
		return EINVAL
	}
	var pp [2]_C_int
	err := pipe2(&pp, flags)
	if err == nil {
		p[0] = int(pp[0])
		p[1] = int(pp[1])
	}
	return err
}

func (sa *SockaddrInet4) sockaddr() (unsafe.Pointer, _Socklen, error) {
	if sa.Port < 0 || sa.Port > 0xFFFF {
		return nil, 0, EINVAL
	}
	sa.raw.Family = AF_INET
	p := (*[2]byte)(unsafe.Pointer(&sa.raw.Port))
	p[0] = byte(sa.Port >> 8)
	p[1] = byte(sa.Port)
	sa.raw.Addr = sa.Addr
	return unsafe.Pointer(&sa.raw), SizeofSockaddrInet4, nil
}

func (sa *SockaddrInet6) sockaddr() (unsafe.Pointer, _Socklen, error) {
	if sa.Port < 0 || sa.Port > 0xFFFF {
		return nil, 0, EINVAL
	}
	sa.raw.Family = AF_INET6
	p := (*[2]byte)(unsafe.Pointer(&sa.raw.Port))
	p[0] = byte(sa.Port >> 8)
	p[1] = byte(sa.Port)
	sa.raw.Scope_id = sa.ZoneId
	sa.raw.Addr = sa.Addr
	return unsafe.Pointer(&sa.raw), SizeofSockaddrInet6, nil
}

func (sa *SockaddrUnix) sockaddr() (unsafe.Pointer, _Socklen, error) {
	name := sa.Name
	n := len(name)
	if n >= len(sa.raw.Path) {
		return nil, 0, EINVAL
	}
	sa.raw.Family = AF_UNIX
	for i := 0; i < n; i++ {
		sa.raw.Path[i] = int8(name[i])
	}
	// length is family (uint16), name, NUL.
	sl := _Socklen(2)
	if n > 0 {
		sl += _Socklen(n) + 1
	}
	if sa.raw.Path[0] == '@' {
		sa.raw.Path[0] = 0
		// Don't count trailing NUL for abstract address.
		sl--
	}

	return unsafe.Pointer(&sa.raw), sl, nil
}

//sys	getsockname(fd int, rsa *RawSockaddrAny, addrlen *_Socklen) (err error) = libsocket.getsockname

func Getsockname(fd int) (sa Sockaddr, err error) {
	var rsa RawSockaddrAny
	var len _Socklen = SizeofSockaddrAny
	if err = getsockname(fd, &rsa, &len); err != nil {
		return
	}
	return anyToSockaddr(fd, &rsa)
}

// GetsockoptString returns the string value of the socket option opt for the
// socket associated with fd at the given socket level.
func GetsockoptString(fd, level, opt int) (string, error) {
	buf := make([]byte, 256)
	vallen := _Socklen(len(buf))
	err := getsockopt(fd, level, opt, unsafe.Pointer(&buf[0]), &vallen)
	if err != nil {
		return "", err
	}
	return string(buf[:vallen-1]), nil
}

const ImplementsGetwd = true

//sys	Getcwd(buf []byte) (n int, err error)

func Getwd() (wd string, err error) {
	var buf [PathMax]byte
	// Getcwd will return an error if it failed for any reason.
	_, err = Getcwd(buf[0:])
	if err != nil {
		return "", err
	}
	n := clen(buf[:])
	if n < 1 {
		return "", EINVAL
	}
	return string(buf[:n]), nil
}

/*
 * Wrapped
 */

//sysnb	getgroups(ngid int, gid *_Gid_t) (n int, err error)
//sysnb	setgroups(ngid int, gid *_Gid_t) (err error)

func Getgroups() (gids []int, err error) {
	n, err := getgroups(0, nil)
	// Check for error and sanity check group count. Newer versions of
	// Solaris allow up to 1024 (NGROUPS_MAX).
	if n < 0 || n > 1024 {
		if err != nil {
			return nil, err
		}
		return nil, EINVAL
	} else if n == 0 {
		return nil, nil
	}

	a := make([]_Gid_t, n)
	n, err = getgroups(n, &a[0])
	if n == -1 {
		return nil, err
	}
	gids = make([]int, n)
	for i, v := range a[0:n] {
		gids[i] = int(v)
	}
	return
}

func Setgroups(gids []int) (err error) {
	if len(gids) == 0 {
		return setgroups(0, nil)
	}

	a := make([]_Gid_t, len(gids))
	for i, v := range gids {
		a[i] = _Gid_t(v)
	}
	return setgroups(len(a), &a[0])
}

// ReadDirent reads directory entries from fd and writes them into buf.
func ReadDirent(fd int, buf []byte) (n int, err error) {
	// Final argument is (basep *uintptr) and the syscall doesn't take nil.
	// TODO(rsc): Can we use a single global basep for all calls?
	return Getdents(fd, buf, new(uintptr))
}

// Wait status is 7 bits at bottom, either 0 (exited),
// 0x7F (stopped), or a signal number that caused an exit.
// The 0x80 bit is whether there was a core dump.
// An extra number (exit code, signal causing a stop)
// is in the high bits.

type WaitStatus uint32

const (
	mask  = 0x7F
	core  = 0x80
	shift = 8

	exited  = 0
	stopped = 0x7F
)

func (w WaitStatus) Exited() bool { return w&mask == exited }

func (w WaitStatus) ExitStatus() int {
	if w&mask != exited {
		return -1
	}
	return int(w >> shift)
}

func (w WaitStatus) Signaled() bool { return w&mask != stopped && w&mask != 0 }

func (w WaitStatus) Signal() syscall.Signal {
	sig := syscall.Signal(w & mask)
	if sig == stopped || sig == 0 {
		return -1
	}
	return sig
}

func (w WaitStatus) CoreDump() bool { return w.Signaled() && w&core != 0 }

func (w WaitStatus) Stopped() bool { return w&mask == stopped && syscall.Signal(w>>shift) != SIGSTOP }

func (w WaitStatus) Continued() bool { return w&mask == stopped && syscall.Signal(w>>shift) == SIGSTOP }

func (w WaitStatus) StopSignal() syscall.Signal {
	if !w.Stopped() {
		return -1
	}
	return syscall.Signal(w>>shift) & 0xFF
}

func (w WaitStatus) TrapCause() int { return -1 }

//sys	wait4(pid int32, statusp *_C_int, options int, rusage *Rusage) (wpid int32, err error)

func Wait4(pid int, wstatus *WaitStatus, options int, rusage *Rusage) (int, error) {
	var status _C_int
	rpid, err := wait4(int32(pid), &status, options, rusage)
	wpid := int(rpid)
	if wpid == -1 {
		return wpid, err
	}
	if wstatus != nil {
		*wstatus = WaitStatus(status)
	}
	return wpid, nil
}

//sys	gethostname(buf []byte) (n int, err error)

func Gethostname() (name string, err error) {
	var buf [MaxHostNameLen]byte
	n, err := gethostname(buf[:])
	if n != 0 {
		return "", err
	}
	n = clen(buf[:])
	if n < 1 {
		return "", EFAULT
	}
	return string(buf[:n]), nil
}

//sys	utimes(path string, times *[2]Timeval) (err error)

func Utimes(path string, tv []Timeval) (err error) {
	if tv == nil {
		return utimes(path, nil)
	}
	if len(tv) != 2 {
		return EINVAL
	}
	return utimes(path, (*[2]Timeval)(unsafe.Pointer(&tv[0])))
}

//sys	utimensat(fd int, path string, times *[2]Timespec, flag int) (err error)

func UtimesNano(path string, ts []Timespec) error {
	if ts == nil {
		return utimensat(AT_FDCWD, path, nil, 0)
	}
	if len(ts) != 2 {
		return EINVAL
	}
	return utimensat(AT_FDCWD, path, (*[2]Timespec)(unsafe.Pointer(&ts[0])), 0)
}

func UtimesNanoAt(dirfd int, path string, ts []Timespec, flags int) error {
	if ts == nil {
		return utimensat(dirfd, path, nil, flags)
	}
	if len(ts) != 2 {
		return EINVAL
	}
	return utimensat(dirfd, path, (*[2]Timespec)(unsafe.Pointer(&ts[0])), flags)
}

//sys	fcntl(fd int, cmd int, arg int) (val int, err error)

// FcntlInt performs a fcntl syscall on fd with the provided command and argument.
func FcntlInt(fd uintptr, cmd, arg int) (int, error) {
	valptr, _, errno := sysvicall6(uintptr(unsafe.Pointer(&procfcntl)), 3, uintptr(fd), uintptr(cmd), uintptr(arg), 0, 0, 0)
	var err error
	if errno != 0 {
		err = errno
	}
	return int(valptr), err
}

// FcntlFlock performs a fcntl syscall for the F_GETLK, F_SETLK or F_SETLKW command.
func FcntlFlock(fd uintptr, cmd int, lk *Flock_t) error {
	_, _, e1 := sysvicall6(uintptr(unsafe.Pointer(&procfcntl)), 3, uintptr(fd), uintptr(cmd), uintptr(unsafe.Pointer(lk)), 0, 0, 0)
	if e1 != 0 {
		return e1
	}
	return nil
}

//sys	futimesat(fildes int, path *byte, times *[2]Timeval) (err error)

func Futimesat(dirfd int, path string, tv []Timeval) error {
	pathp, err := BytePtrFromString(path)
	if err != nil {
		return err
	}
	if tv == nil {
		return futimesat(dirfd, pathp, nil)
	}
	if len(tv) != 2 {
		return EINVAL
	}
	return futimesat(dirfd, pathp, (*[2]Timeval)(unsafe.Pointer(&tv[0])))
}

// Solaris doesn't have an futimes function because it allows NULL to be
// specified as the path for futimesat. However, Go doesn't like
// NULL-style string interfaces, so this simple wrapper is provided.
func Futimes(fd int, tv []Timeval) error {
	if tv == nil {
		return futimesat(fd, nil, nil)
	}
	if len(tv) != 2 {
		return EINVAL
	}
	return futimesat(fd, nil, (*[2]Timeval)(unsafe.Pointer(&tv[0])))
}

func anyToSockaddr(fd int, rsa *RawSockaddrAny) (Sockaddr, error) {
	switch rsa.Addr.Family {
	case AF_UNIX:
		pp := (*RawSockaddrUnix)(unsafe.Pointer(rsa))
		sa := new(SockaddrUnix)
		// Assume path ends at NUL.
		// This is not technically the Solaris semantics for
		// abstract Unix domain sockets -- they are supposed
		// to be uninterpreted fixed-size binary blobs -- but
		// everyone uses this convention.
		n := 0
		for n < len(pp.Path) && pp.Path[n] != 0 {
			n++
		}
		sa.Name = string(unsafe.Slice((*byte)(unsafe.Pointer(&pp.Path[0])), n))
		return sa, nil

	case AF_INET:
		pp := (*RawSockaddrInet4)(unsafe.Pointer(rsa))
		sa := new(SockaddrInet4)
		p := (*[2]byte)(unsafe.Pointer(&pp.Port))
		sa.Port = int(p[0])<<8 + int(p[1])
		sa.Addr = pp.Addr
		return sa, nil

	case AF_INET6:
		pp := (*RawSockaddrInet6)(unsafe.Pointer(rsa))
		sa := new(SockaddrInet6)
		p := (*[2]byte)(unsafe.Pointer(&pp.Port))
		sa.Port = int(p[0])<<8 + int(p[1])
		sa.ZoneId = pp.Scope_id
		sa.Addr = pp.Addr
		return sa, nil
	}
	return nil, EAFNOSUPPORT
}

//sys	accept(s int, rsa *RawSockaddrAny, addrlen *_Socklen) (fd int, err error) = libsocket.accept

func Accept(fd int) (nfd int, sa Sockaddr, err error) {
	var rsa RawSockaddrAny
	var len _Socklen = SizeofSockaddrAny
	nfd, err = accept(fd, &rsa, &len)
	if nfd == -1 {
		return
	}
	sa, err = anyToSockaddr(fd, &rsa)
	if err != nil {
		Close(nfd)
		nfd = 0
	}
	return
}

//sys	recvmsg(s int, msg *Msghdr, flags int) (n int, err error) = libsocket.__xnet_recvmsg

func recvmsgRaw(fd int, iov []Iovec, oob []byte, flags int, rsa *RawSockaddrAny) (n, oobn int, recvflags int, err error) {
	var msg Msghdr
	msg.Name = (*byte)(unsafe.Pointer(rsa))
	msg.Namelen = uint32(SizeofSockaddrAny)
	var dummy byte
	if len(oob) > 0 {
		// receive at least one normal byte
		if emptyIovecs(iov) {
			var iova [1]Iovec
			iova[0].Base = &dummy
			iova[0].SetLen(1)
			iov = iova[:]
		}
		msg.Accrightslen = int32(len(oob))
	}
	if len(iov) > 0 {
		msg.Iov = &iov[0]
		msg.SetIovlen(len(iov))
	}
	if n, err = recvmsg(fd, &msg, flags); n == -1 {
		return
	}
	oobn = int(msg.Accrightslen)
	return
}

//sys	sendmsg(s int, msg *Msghdr, flags int) (n int, err error) = libsocket.__xnet_sendmsg

func sendmsgN(fd int, iov []Iovec, oob []byte, ptr unsafe.Pointer, salen _Socklen, flags int) (n int, err error) {
	var msg Msghdr
	msg.Name = (*byte)(unsafe.Pointer(ptr))
	msg.Namelen = uint32(salen)
	var dummy byte
	var empty bool
	if len(oob) > 0 {
		// send at least one normal byte
		empty = emptyIovecs(iov)
		if empty {
			var iova [1]Iovec
			iova[0].Base = &dummy
			iova[0].SetLen(1)
			iov = iova[:]
		}
		msg.Accrightslen = int32(len(oob))
	}
	if len(iov) > 0 {
		msg.Iov = &iov[0]
		msg.SetIovlen(len(iov))
	}
	if n, err = sendmsg(fd, &msg, flags); err != nil {
		return 0, err
	}
	if len(oob) > 0 && empty {
		n = 0
	}
	return n, nil
}

//sys	acct(path *byte) (err error)

func Acct(path string) (err error) {
	if len(path) == 0 {
		// Assume caller wants to disable accounting.
		return acct(nil)
	}

	pathp, err := BytePtrFromString(path)
	if err != nil {
		return err
	}
	return acct(pathp)
}

//sys	__makedev(version int, major uint, minor uint) (val uint64)

func Mkdev(major, minor uint32) uint64 {
	return __makedev(NEWDEV, uint(major), uint(minor))
}

//sys	__major(version int, dev uint64) (val uint)

func Major(dev uint64) uint32 {
	return uint32(__major(NEWDEV, dev))
}

//sys	__minor(version int, dev uint64) (val uint)

func Minor(dev uint64) uint32 {
	return uint32(__minor(NEWDEV, dev))
}

/*
 * Expose the ioctl function
 */

//sys	ioctlRet(fd int, req int, arg uintptr) (ret int, err error) = libc.ioctl
//sys	ioctlPtrRet(fd int, req int, arg unsafe.Pointer) (ret int, err error) = libc.ioctl

func ioctl(fd int, req int, arg uintptr) (err error) {
	_, err = ioctlRet(fd, req, arg)
	return err
}

func ioctlPtr(fd int, req int, arg unsafe.Pointer) (err error) {
	_, err = ioctlPtrRet(fd, req, arg)
	return err
}

func IoctlSetTermio(fd int, req int, value *Termio) error {
	return ioctlPtr(fd, req, unsafe.Pointer(value))
}

func IoctlGetTermio(fd int, req int) (*Termio, error) {
	var value Termio
	err := ioctlPtr(fd, req, unsafe.Pointer(&value))
	return &value, err
}

//sys	poll(fds *PollFd, nfds int, timeout int) (n int, err error)

func Poll(fds []PollFd, timeout int) (n int, err error) {
	if len(fds) == 0 {
		return poll(nil, 0, timeout)
	}
	return poll(&fds[0], len(fds), timeout)
}

func Sendfile(outfd int, infd int, offset *int64, count int) (written int, err error) {
	if raceenabled {
		raceReleaseMerge(unsafe.Pointer(&ioSync))
	}
	return sendfile(outfd, infd, offset, count)
}

/*
 * Exposed directly
 */
//sys	Access(path string, mode uint32) (err error)
//sys	Adjtime(delta *Timeval, olddelta *Timeval) (err error)
//sys	Chdir(path string) (err error)
//sys	Chmod(path string, mode uint32) (err error)
//sys	Chown(path string, uid int, gid int) (err error)
//sys	Chroot(path string) (err error)
//sys	ClockGettime(clockid int32, time *Timespec) (err error)
//sys	Close(fd int) (err error)
//sys	Creat(path string, mode uint32) (fd int, err error)
//sys	Dup(fd int) (nfd int, err error)
//sys	Dup2(oldfd int, newfd int) (err error)
//sys	Exit(code int)
//sys	Faccessat(dirfd int, path string, mode uint32, flags int) (err error)
//sys	Fchdir(fd int) (err error)
//sys	Fchmod(fd int, mode uint32) (err error)
//sys	Fchmodat(dirfd int, path string, mode uint32, flags int) (err error)
//sys	Fchown(fd int, uid int, gid int) (err error)
//sys	Fchownat(dirfd int, path string, uid int, gid int, flags int) (err error)
//sys	Fdatasync(fd int) (err error)
//sys	Flock(fd int, how int) (err error)
//sys	Fpathconf(fd int, name int) (val int, err error)
//sys	Fstat(fd int, stat *Stat_t) (err error)
//sys	Fstatat(fd int, path string, stat *Stat_t, flags int) (err error)
//sys	Fstatvfs(fd int, vfsstat *Statvfs_t) (err error)
//sys	Getdents(fd int, buf []byte, basep *uintptr) (n int, err error)
//sysnb	Getgid() (gid int)
//sysnb	Getpid() (pid int)
//sysnb	Getpgid(pid int) (pgid int, err error)
//sysnb	Getpgrp() (pgid int, err error)
//sys	Geteuid() (euid int)
//sys	Getegid() (egid int)
//sys	Getppid() (ppid int)
//sys	Getpriority(which int, who int) (n int, err error)
//sysnb	Getrlimit(which int, lim *Rlimit) (err error)
//sysnb	Getrusage(who int, rusage *Rusage) (err error)
//sysnb	Getsid(pid int) (sid int, err error)
//sysnb	Gettimeofday(tv *Timeval) (err error)
//sysnb	Getuid() (uid int)
//sys	Kill(pid int, signum syscall.Signal) (err error)
//sys	Lchown(path string, uid int, gid int) (err error)
//sys	Link(path string, link string) (err error)
//sys	Listen(s int, backlog int) (err error) = libsocket.__xnet_llisten
//sys	Lstat(path string, stat *Stat_t) (err error)
//sys	Madvise(b []byte, advice int) (err error)
//sys	Mkdir(path string, mode uint32) (err error)
//sys	Mkdirat(dirfd int, path string, mode uint32) (err error)
//sys	Mkfifo(path string, mode uint32) (err error)
//sys	Mkfifoat(dirfd int, path string, mode uint32) (err error)
//sys	Mknod(path string, mode uint32, dev int) (err error)
//sys	Mknodat(dirfd int, path string, mode uint32, dev int) (err error)
//sys	Mlock(b []byte) (err error)
//sys	Mlockall(flags int) (err error)
//sys	Mprotect(b []byte, prot int) (err error)
//sys	Msync(b []byte, flags int) (err error)
//sys	Munlock(b []byte) (err error)
//sys	Munlockall() (err error)
//sys	Nanosleep(time *Timespec, leftover *Timespec) (err error)
//sys	Open(path string, mode int, perm uint32) (fd int, err error)
//sys	Openat(dirfd int, path string, flags int, mode uint32) (fd int, err error)
//sys	Pathconf(path string, name int) (val int, err error)
//sys	Pause() (err error)
//sys	pread(fd int, p []byte, offset int64) (n int, err error)
//sys	pwrite(fd int, p []byte, offset int64) (n int, err error)
//sys	read(fd int, p []byte) (n int, err error)
//sys	Readlink(path string, buf []byte) (n int, err error)
//sys	Rename(from string, to string) (err error)
//sys	Renameat(olddirfd int, oldpath string, newdirfd int, newpath string) (err error)
//sys	Rmdir(path string) (err error)
//sys	Seek(fd int, offset int64, whence int) (newoffset int64, err error) = lseek
//sys	Select(nfd int, r *FdSet, w *FdSet, e *FdSet, timeout *Timeval) (n int, err error)
//sysnb	Setegid(egid int) (err error)
//sysnb	Seteuid(euid int) (err error)
//sysnb	Setgid(gid int) (err error)
//sys	Sethostname(p []byte) (err error)
//sysnb	Setpgid(pid int, pgid int) (err error)
//sys	Setpriority(which int, who int, prio int) (err error)
//sysnb	Setregid(rgid int, egid int) (err error)
//sysnb	Setreuid(ruid int, euid int) (err error)
//sysnb	Setsid() (pid int, err error)
//sysnb	Setuid(uid int) (err error)
//sys	Shutdown(s int, how int) (err error) = libsocket.shutdown
//sys	Stat(path string, stat *Stat_t) (err error)
//sys	Statvfs(path string, vfsstat *Statvfs_t) (err error)
//sys	Symlink(path string, link string) (err error)
//sys	Sync() (err error)
//sys	Sysconf(which int) (n int64, err error)
//sysnb	Times(tms *Tms) (ticks uintptr, err error)
//sys	Truncate(path string, length int64) (err error)
//sys	Fsync(fd int) (err error)
//sys	Ftruncate(fd int, length int64) (err error)
//sys	Umask(mask int) (oldmask int)
//sysnb	Uname(buf *Utsname) (err error)
//sys	Unmount(target string, flags int) (err error) = libc.umount
//sys	Unlink(path string) (err error)
//sys	Unlinkat(dirfd int, path string, flags int) (err error)
//sys	Ustat(dev int, ubuf *Ustat_t) (err error)
//sys	Utime(path string, buf *Utimbuf) (err error)
//sys	bind(s int, addr unsafe.Pointer, addrlen _Socklen) (err error) = libsocket.__xnet_bind
//sys	connect(s int, addr unsafe.Pointer, addrlen _Socklen) (err error) = libsocket.__xnet_connect
//sys	mmap(addr uintptr, length uintptr, prot int, flag int, fd int, pos int64) (ret uintptr, err error)
//sys	munmap(addr uintptr, length uintptr) (err error)
//sys	sendfile(outfd int, infd int, offset *int64, count int) (written int, err error) = libsendfile.sendfile
//sys	sendto(s int, buf []byte, flags int, to unsafe.Pointer, addrlen _Socklen) (err error) = libsocket.__xnet_sendto
//sys	socket(domain int, typ int, proto int) (fd int, err error) = libsocket.__xnet_socket
//sysnb	socketpair(domain int, typ int, proto int, fd *[2]int32) (err error) = libsocket.__xnet_socketpair
//sys	write(fd int, p []byte) (n int, err error)
//sys	getsockopt(s int, level int, name int, val unsafe.Pointer, vallen *_Socklen) (err error) = libsocket.__xnet_getsockopt
//sysnb	getpeername(fd int, rsa *RawSockaddrAny, addrlen *_Socklen) (err error) = libsocket.getpeername
//sys	setsockopt(s int, level int, name int, val unsafe.Pointer, vallen uintptr) (err error) = libsocket.setsockopt
//sys	recvfrom(fd int, p []byte, flags int, from *RawSockaddrAny, fromlen *_Socklen) (n int, err error) = libsocket.recvfrom

// Event Ports

type fileObjCookie struct {
	fobj   *fileObj
	cookie interface{}
}

// EventPort provides a safe abstraction on top of Solaris/illumos Event Ports.
type EventPort struct {
	port  int
	mu    sync.Mutex
	fds   map[uintptr]*fileObjCookie
	paths map[string]*fileObjCookie
	// The user cookie presents an interesting challenge from a memory management perspective.
	// There are two paths by which we can discover that it is no longer in use:
	// 1. The user calls port_dissociate before any events fire
	// 2. An event fires and we return it to the user
	// The tricky situation is if the event has fired in the kernel but
	// the user hasn't requested/received it yet.
	// If the user wants to port_dissociate before the event has been processed,
	// we should handle things gracefully. To do so, we need to keep an extra
	// reference to the cookie around until the event is processed
	// thus the otherwise seemingly extraneous "cookies" map
	// The key of this map is a pointer to the corresponding fCookie
	cookies map[*fileObjCookie]struct{}
}

// PortEvent is an abstraction of the port_event C struct.
// Compare Source against PORT_SOURCE_FILE or PORT_SOURCE_FD
// to see if Path or Fd was the event source. The other will be
// uninitialized.
type PortEvent struct {
	Cookie interface{}
	Events int32
	Fd     uintptr
	Path   string
	Source uint16
	fobj   *fileObj
}

// NewEventPort creates a new EventPort including the
// underlying call to port_create(3c).
func NewEventPort() (*EventPort, error) {
	port, err := port_create()
	if err != nil {
		return nil, err
	}
	e := &EventPort{
		port:    port,
		fds:     make(map[uintptr]*fileObjCookie),
		paths:   make(map[string]*fileObjCookie),
		cookies: make(map[*fileObjCookie]struct{}),
	}
	return e, nil
}

//sys	port_create() (n int, err error)
//sys	port_associate(port int, source int, object uintptr, events int, user *byte) (n int, err error)
//sys	port_dissociate(port int, source int, object uintptr) (n int, err error)
//sys	port_get(port int, pe *portEvent, timeout *Timespec) (n int, err error)
//sys	port_getn(port int, pe *portEvent, max uint32, nget *uint32, timeout *Timespec) (n int, err error)

// Close closes the event port.
func (e *EventPort) Close() error {
	e.mu.Lock()
	defer e.mu.Unlock()
	err := Close(e.port)
	if err != nil {
		return err
	}
	e.fds = nil
	e.paths = nil
	e.cookies = nil
	return nil
}

// PathIsWatched checks to see if path is associated with this EventPort.
func (e *EventPort) PathIsWatched(path string) bool {
	e.mu.Lock()
	defer e.mu.Unlock()
	_, found := e.paths[path]
	return found
}

// FdIsWatched checks to see if fd is associated with this EventPort.
func (e *EventPort) FdIsWatched(fd uintptr) bool {
	e.mu.Lock()
	defer e.mu.Unlock()
	_, found := e.fds[fd]
	return found
}

// AssociatePath wraps port_associate(3c) for a filesystem path including
// creating the necessary file_obj from the provided stat information.
func (e *EventPort) AssociatePath(path string, stat os.FileInfo, events int, cookie interface{}) error {
	e.mu.Lock()
	defer e.mu.Unlock()
	if _, found := e.paths[path]; found {
		return fmt.Errorf("%v is already associated with this Event Port", path)
	}
	fCookie, err := createFileObjCookie(path, stat, cookie)
	if err != nil {
		return err
	}
	_, err = port_associate(e.port, PORT_SOURCE_FILE, uintptr(unsafe.Pointer(fCookie.fobj)), events, (*byte)(unsafe.Pointer(fCookie)))
	if err != nil {
		return err
	}
	e.paths[path] = fCookie
	e.cookies[fCookie] = struct{}{}
	return nil
}

// DissociatePath wraps port_dissociate(3c) for a filesystem path.
func (e *EventPort) DissociatePath(path string) error {
	e.mu.Lock()
	defer e.mu.Unlock()
	f, ok := e.paths[path]
	if !ok {
		return fmt.Errorf("%v is not associated with this Event Port", path)
	}
	_, err := port_dissociate(e.port, PORT_SOURCE_FILE, uintptr(unsafe.Pointer(f.fobj)))
	// If the path is no longer associated with this event port (ENOENT)
	// we should delete it from our map. We can still return ENOENT to the caller.
	// But we need to save the cookie
	if err != nil && err != ENOENT {
		return err
	}
	if err == nil {
		// dissociate was successful, safe to delete the cookie
		fCookie := e.paths[path]
		delete(e.cookies, fCookie)
	}
	delete(e.paths, path)
	return err
}

// AssociateFd wraps calls to port_associate(3c) on file descriptors.
func (e *EventPort) AssociateFd(fd uintptr, events int, cookie interface{}) error {
	e.mu.Lock()
	defer e.mu.Unlock()
	if _, found := e.fds[fd]; found {
		return fmt.Errorf("%v is already associated with this Event Port", fd)
	}
	fCookie, err := createFileObjCookie("", nil, cookie)
	if err != nil {
		return err
	}
	_, err = port_associate(e.port, PORT_SOURCE_FD, fd, events, (*byte)(unsafe.Pointer(fCookie)))
	if err != nil {
		return err
	}
	e.fds[fd] = fCookie
	e.cookies[fCookie] = struct{}{}
	return nil
}

// DissociateFd wraps calls to port_dissociate(3c) on file descriptors.
func (e *EventPort) DissociateFd(fd uintptr) error {
	e.mu.Lock()
	defer e.mu.Unlock()
	_, ok := e.fds[fd]
	if !ok {
		return fmt.Errorf("%v is not associated with this Event Port", fd)
	}
	_, err := port_dissociate(e.port, PORT_SOURCE_FD, fd)
	if err != nil && err != ENOENT {
		return err
	}
	if err == nil {
		// dissociate was successful, safe to delete the cookie
		fCookie := e.fds[fd]
		delete(e.cookies, fCookie)
	}
	delete(e.fds, fd)
	return err
}

func createFileObjCookie(name string, stat os.FileInfo, cookie interface{}) (*fileObjCookie, error) {
	fCookie := new(fileObjCookie)
	fCookie.cookie = cookie
	if name != "" && stat != nil {
		fCookie.fobj = new(fileObj)
		bs, err := ByteSliceFromString(name)
		if err != nil {
			return nil, err
		}
		fCookie.fobj.Name = (*int8)(unsafe.Pointer(&bs[0]))
		s := stat.Sys().(*syscall.Stat_t)
		fCookie.fobj.Atim.Sec = s.Atim.Sec
		fCookie.fobj.Atim.Nsec = s.Atim.Nsec
		fCookie.fobj.Mtim.Sec = s.Mtim.Sec
		fCookie.fobj.Mtim.Nsec = s.Mtim.Nsec
		fCookie.fobj.Ctim.Sec = s.Ctim.Sec
		fCookie.fobj.Ctim.Nsec = s.Ctim.Nsec
	}
	return fCookie, nil
}

// GetOne wraps port_get(3c) and returns a single PortEvent.
func (e *EventPort) GetOne(t *Timespec) (*PortEvent, error) {
	pe := new(portEvent)
	_, err := port_get(e.port, pe, t)
	if err != nil {
		return nil, err
	}
	p := new(PortEvent)
	e.mu.Lock()
	defer e.mu.Unlock()
	err = e.peIntToExt(pe, p)
	if err != nil {
		return nil, err
	}
	return p, nil
}

// peIntToExt converts a cgo portEvent struct into the friendlier PortEvent
// NOTE: Always call this function while holding the e.mu mutex
func (e *EventPort) peIntToExt(peInt *portEvent, peExt *PortEvent) error {
	if e.cookies == nil {
		return fmt.Errorf("this EventPort is already closed")
	}
	peExt.Events = peInt.Events
	peExt.Source = peInt.Source
	fCookie := (*fileObjCookie)(unsafe.Pointer(peInt.User))
	_, found := e.cookies[fCookie]

	if !found {
		panic("unexpected event port address; may be due to kernel bug; see https://go.dev/issue/54254")
	}
	peExt.Cookie = fCookie.cookie
	delete(e.cookies, fCookie)

	switch peInt.Source {
	case PORT_SOURCE_FD:
		peExt.Fd = uintptr(peInt.Object)
		// Only remove the fds entry if it exists and this cookie matches
		if fobj, ok := e.fds[peExt.Fd]; ok {
			if fobj == fCookie {
				delete(e.fds, peExt.Fd)
			}
		}
	case PORT_SOURCE_FILE:
		peExt.fobj = fCookie.fobj
		peExt.Path = BytePtrToString((*byte)(unsafe.Pointer(peExt.fobj.Name)))
		// Only remove the paths entry if it exists and this cookie matches
		if fobj, ok := e.paths[peExt.Path]; ok {
			if fobj == fCookie {
				delete(e.paths, peExt.Path)
			}
		}
	}
	return nil
}

// Pending wraps port_getn(3c) and returns how many events are pending.
func (e *EventPort) Pending() (int, error) {
	var n uint32 = 0
	_, err := port_getn(e.port, nil, 0, &n, nil)
	return int(n), err
}

// Get wraps port_getn(3c) and fills a slice of PortEvent.
// It will block until either min events have been received
// or the timeout has been exceeded. It will return how many
// events were actually received along with any error information.
func (e *EventPort) Get(s []PortEvent, min int, timeout *Timespec) (int, error) {
	if min == 0 {
		return 0, fmt.Errorf("need to request at least one event or use Pending() instead")
	}
	if len(s) < min {
		return 0, fmt.Errorf("len(s) (%d) is less than min events requested (%d)", len(s), min)
	}
	got := uint32(min)
	max := uint32(len(s))
	var err error
	ps := make([]portEvent, max)
	_, err = port_getn(e.port, &ps[0], max, &got, timeout)
	// got will be trustworthy with ETIME, but not any other error.
	if err != nil && err != ETIME {
		return 0, err
	}
	e.mu.Lock()
	defer e.mu.Unlock()
	valid := 0
	for i := 0; i < int(got); i++ {
		err2 := e.peIntToExt(&ps[i], &s[i])
		if err2 != nil {
			if valid == 0 && err == nil {
				// If err2 is the only error and there are no valid events
				// to return, return it to the caller.
				err = err2
			}
			break
		}
		valid = i + 1
	}
	return valid, err
}

//sys	putmsg(fd int, clptr *strbuf, dataptr *strbuf, flags int) (err error)

func Putmsg(fd int, cl []byte, data []byte, flags int) (err error) {
	var clp, datap *strbuf
	if len(cl) > 0 {
		clp = &strbuf{
			Len: int32(len(cl)),
			Buf: (*int8)(unsafe.Pointer(&cl[0])),
		}
	}
	if len(data) > 0 {
		datap = &strbuf{
			Len: int32(len(data)),
			Buf: (*int8)(unsafe.Pointer(&data[0])),
		}
	}
	return putmsg(fd, clp, datap, flags)
}

//sys	getmsg(fd int, clptr *strbuf, dataptr *strbuf, flags *int) (err error)

func Getmsg(fd int, cl []byte, data []byte) (retCl []byte, retData []byte, flags int, err error) {
	var clp, datap *strbuf
	if len(cl) > 0 {
		clp = &strbuf{
			Maxlen: int32(len(cl)),
			Buf:    (*int8)(unsafe.Pointer(&cl[0])),
		}
	}
	if len(data) > 0 {
		datap = &strbuf{
			Maxlen: int32(len(data)),
			Buf:    (*int8)(unsafe.Pointer(&data[0])),
		}
	}

	if err = getmsg(fd, clp, datap, &flags); err != nil {
		return nil, nil, 0, err
	}

	if len(cl) > 0 {
		retCl = cl[:clp.Len]
	}
	if len(data) > 0 {
		retData = data[:datap.Len]
	}
	return retCl, retData, flags, nil
}

func IoctlSetIntRetInt(fd int, req int, arg int) (int, error) {
	return ioctlRet(fd, req, uintptr(arg))
}

func IoctlSetString(fd int, req int, val string) error {
	bs := make([]byte, len(val)+1)
	copy(bs[:len(bs)-1], val)
	err := ioctlPtr(fd, req, unsafe.Pointer(&bs[0]))
	runtime.KeepAlive(&bs[0])
	return err
}

// Lifreq Helpers

func (l *Lifreq) SetName(name string) error {
	if len(name) >= len(l.Name) {
		return fmt.Errorf("name cannot be more than %d characters", len(l.Name)-1)
	}
	for i := range name {
		l.Name[i] = int8(name[i])
	}
	return nil
}

func (l *Lifreq) SetLifruInt(d int) {
	*(*int)(unsafe.Pointer(&l.Lifru[0])) = d
}

func (l *Lifreq) GetLifruInt() int {
	return *(*int)(unsafe.Pointer(&l.Lifru[0]))
}

func (l *Lifreq) SetLifruUint(d uint) {
	*(*uint)(unsafe.Pointer(&l.Lifru[0])) = d
}

func (l *Lifreq) GetLifruUint() uint {
	return *(*uint)(unsafe.Pointer(&l.Lifru[0]))
}

func IoctlLifreq(fd int, req int, l *Lifreq) error {
	return ioctlPtr(fd, req, unsafe.Pointer(l))
}

// Strioctl Helpers

func (s *Strioctl) SetInt(i int) {
	s.Len = int32(unsafe.Sizeof(i))
	s.Dp = (*int8)(unsafe.Pointer(&i))
}

<<<<<<< HEAD
func Munmap(b []byte) (err error) {
	return mapper.Munmap(b)
}

// Event Ports

type fileObjCookie struct {
	fobj   *fileObj
	cookie interface{}
}

// EventPort provides a safe abstraction on top of Solaris/illumos Event Ports.
type EventPort struct {
	port  int
	mu    sync.Mutex
	fds   map[uintptr]*fileObjCookie
	paths map[string]*fileObjCookie
	// The user cookie presents an interesting challenge from a memory management perspective.
	// There are two paths by which we can discover that it is no longer in use:
	// 1. The user calls port_dissociate before any events fire
	// 2. An event fires and we return it to the user
	// The tricky situation is if the event has fired in the kernel but
	// the user hasn't requested/received it yet.
	// If the user wants to port_dissociate before the event has been processed,
	// we should handle things gracefully. To do so, we need to keep an extra
	// reference to the cookie around until the event is processed
	// thus the otherwise seemingly extraneous "cookies" map
	// The key of this map is a pointer to the corresponding fCookie
	cookies map[*fileObjCookie]struct{}
}

// PortEvent is an abstraction of the port_event C struct.
// Compare Source against PORT_SOURCE_FILE or PORT_SOURCE_FD
// to see if Path or Fd was the event source. The other will be
// uninitialized.
type PortEvent struct {
	Cookie interface{}
	Events int32
	Fd     uintptr
	Path   string
	Source uint16
	fobj   *fileObj
}

// NewEventPort creates a new EventPort including the
// underlying call to port_create(3c).
func NewEventPort() (*EventPort, error) {
	port, err := port_create()
	if err != nil {
		return nil, err
	}
	e := &EventPort{
		port:    port,
		fds:     make(map[uintptr]*fileObjCookie),
		paths:   make(map[string]*fileObjCookie),
		cookies: make(map[*fileObjCookie]struct{}),
	}
	return e, nil
}

//sys	port_create() (n int, err error)
//sys	port_associate(port int, source int, object uintptr, events int, user *byte) (n int, err error)
//sys	port_dissociate(port int, source int, object uintptr) (n int, err error)
//sys	port_get(port int, pe *portEvent, timeout *Timespec) (n int, err error)
//sys	port_getn(port int, pe *portEvent, max uint32, nget *uint32, timeout *Timespec) (n int, err error)

// Close closes the event port.
func (e *EventPort) Close() error {
	e.mu.Lock()
	defer e.mu.Unlock()
	err := Close(e.port)
	if err != nil {
		return err
	}
	e.fds = nil
	e.paths = nil
	e.cookies = nil
	return nil
}

// PathIsWatched checks to see if path is associated with this EventPort.
func (e *EventPort) PathIsWatched(path string) bool {
	e.mu.Lock()
	defer e.mu.Unlock()
	_, found := e.paths[path]
	return found
}

// FdIsWatched checks to see if fd is associated with this EventPort.
func (e *EventPort) FdIsWatched(fd uintptr) bool {
	e.mu.Lock()
	defer e.mu.Unlock()
	_, found := e.fds[fd]
	return found
}

// AssociatePath wraps port_associate(3c) for a filesystem path including
// creating the necessary file_obj from the provided stat information.
func (e *EventPort) AssociatePath(path string, stat os.FileInfo, events int, cookie interface{}) error {
	e.mu.Lock()
	defer e.mu.Unlock()
	if _, found := e.paths[path]; found {
		return fmt.Errorf("%v is already associated with this Event Port", path)
	}
	fCookie, err := createFileObjCookie(path, stat, cookie)
	if err != nil {
		return err
	}
	_, err = port_associate(e.port, PORT_SOURCE_FILE, uintptr(unsafe.Pointer(fCookie.fobj)), events, (*byte)(unsafe.Pointer(fCookie)))
	if err != nil {
		return err
	}
	e.paths[path] = fCookie
	e.cookies[fCookie] = struct{}{}
	return nil
}

// DissociatePath wraps port_dissociate(3c) for a filesystem path.
func (e *EventPort) DissociatePath(path string) error {
	e.mu.Lock()
	defer e.mu.Unlock()
	f, ok := e.paths[path]
	if !ok {
		return fmt.Errorf("%v is not associated with this Event Port", path)
	}
	_, err := port_dissociate(e.port, PORT_SOURCE_FILE, uintptr(unsafe.Pointer(f.fobj)))
	// If the path is no longer associated with this event port (ENOENT)
	// we should delete it from our map. We can still return ENOENT to the caller.
	// But we need to save the cookie
	if err != nil && err != ENOENT {
		return err
	}
	if err == nil {
		// dissociate was successful, safe to delete the cookie
		fCookie := e.paths[path]
		delete(e.cookies, fCookie)
	}
	delete(e.paths, path)
	return err
}

// AssociateFd wraps calls to port_associate(3c) on file descriptors.
func (e *EventPort) AssociateFd(fd uintptr, events int, cookie interface{}) error {
	e.mu.Lock()
	defer e.mu.Unlock()
	if _, found := e.fds[fd]; found {
		return fmt.Errorf("%v is already associated with this Event Port", fd)
	}
	fCookie, err := createFileObjCookie("", nil, cookie)
	if err != nil {
		return err
	}
	_, err = port_associate(e.port, PORT_SOURCE_FD, fd, events, (*byte)(unsafe.Pointer(fCookie)))
	if err != nil {
		return err
	}
	e.fds[fd] = fCookie
	e.cookies[fCookie] = struct{}{}
	return nil
}

// DissociateFd wraps calls to port_dissociate(3c) on file descriptors.
func (e *EventPort) DissociateFd(fd uintptr) error {
	e.mu.Lock()
	defer e.mu.Unlock()
	_, ok := e.fds[fd]
	if !ok {
		return fmt.Errorf("%v is not associated with this Event Port", fd)
	}
	_, err := port_dissociate(e.port, PORT_SOURCE_FD, fd)
	if err != nil && err != ENOENT {
		return err
	}
	if err == nil {
		// dissociate was successful, safe to delete the cookie
		fCookie := e.fds[fd]
		delete(e.cookies, fCookie)
	}
	delete(e.fds, fd)
	return err
}

func createFileObjCookie(name string, stat os.FileInfo, cookie interface{}) (*fileObjCookie, error) {
	fCookie := new(fileObjCookie)
	fCookie.cookie = cookie
	if name != "" && stat != nil {
		fCookie.fobj = new(fileObj)
		bs, err := ByteSliceFromString(name)
		if err != nil {
			return nil, err
		}
		fCookie.fobj.Name = (*int8)(unsafe.Pointer(&bs[0]))
		s := stat.Sys().(*syscall.Stat_t)
		fCookie.fobj.Atim.Sec = s.Atim.Sec
		fCookie.fobj.Atim.Nsec = s.Atim.Nsec
		fCookie.fobj.Mtim.Sec = s.Mtim.Sec
		fCookie.fobj.Mtim.Nsec = s.Mtim.Nsec
		fCookie.fobj.Ctim.Sec = s.Ctim.Sec
		fCookie.fobj.Ctim.Nsec = s.Ctim.Nsec
	}
	return fCookie, nil
}

// GetOne wraps port_get(3c) and returns a single PortEvent.
func (e *EventPort) GetOne(t *Timespec) (*PortEvent, error) {
	pe := new(portEvent)
	_, err := port_get(e.port, pe, t)
	if err != nil {
		return nil, err
	}
	p := new(PortEvent)
	e.mu.Lock()
	defer e.mu.Unlock()
	err = e.peIntToExt(pe, p)
	if err != nil {
		return nil, err
	}
	return p, nil
}

// peIntToExt converts a cgo portEvent struct into the friendlier PortEvent
// NOTE: Always call this function while holding the e.mu mutex
func (e *EventPort) peIntToExt(peInt *portEvent, peExt *PortEvent) error {
	if e.cookies == nil {
		return fmt.Errorf("this EventPort is already closed")
	}
	peExt.Events = peInt.Events
	peExt.Source = peInt.Source
	fCookie := (*fileObjCookie)(unsafe.Pointer(peInt.User))
	_, found := e.cookies[fCookie]

	if !found {
		panic("unexpected event port address; may be due to kernel bug; see https://go.dev/issue/54254")
	}
	peExt.Cookie = fCookie.cookie
	delete(e.cookies, fCookie)

	switch peInt.Source {
	case PORT_SOURCE_FD:
		peExt.Fd = uintptr(peInt.Object)
		// Only remove the fds entry if it exists and this cookie matches
		if fobj, ok := e.fds[peExt.Fd]; ok {
			if fobj == fCookie {
				delete(e.fds, peExt.Fd)
			}
		}
	case PORT_SOURCE_FILE:
		peExt.fobj = fCookie.fobj
		peExt.Path = BytePtrToString((*byte)(unsafe.Pointer(peExt.fobj.Name)))
		// Only remove the paths entry if it exists and this cookie matches
		if fobj, ok := e.paths[peExt.Path]; ok {
			if fobj == fCookie {
				delete(e.paths, peExt.Path)
			}
		}
	}
	return nil
}

// Pending wraps port_getn(3c) and returns how many events are pending.
func (e *EventPort) Pending() (int, error) {
	var n uint32 = 0
	_, err := port_getn(e.port, nil, 0, &n, nil)
	return int(n), err
}

// Get wraps port_getn(3c) and fills a slice of PortEvent.
// It will block until either min events have been received
// or the timeout has been exceeded. It will return how many
// events were actually received along with any error information.
func (e *EventPort) Get(s []PortEvent, min int, timeout *Timespec) (int, error) {
	if min == 0 {
		return 0, fmt.Errorf("need to request at least one event or use Pending() instead")
	}
	if len(s) < min {
		return 0, fmt.Errorf("len(s) (%d) is less than min events requested (%d)", len(s), min)
	}
	got := uint32(min)
	max := uint32(len(s))
	var err error
	ps := make([]portEvent, max)
	_, err = port_getn(e.port, &ps[0], max, &got, timeout)
	// got will be trustworthy with ETIME, but not any other error.
	if err != nil && err != ETIME {
		return 0, err
	}
	e.mu.Lock()
	defer e.mu.Unlock()
	valid := 0
	for i := 0; i < int(got); i++ {
		err2 := e.peIntToExt(&ps[i], &s[i])
		if err2 != nil {
			if valid == 0 && err == nil {
				// If err2 is the only error and there are no valid events
				// to return, return it to the caller.
				err = err2
			}
			break
		}
		valid = i + 1
	}
	return valid, err
}

//sys	putmsg(fd int, clptr *strbuf, dataptr *strbuf, flags int) (err error)

func Putmsg(fd int, cl []byte, data []byte, flags int) (err error) {
	var clp, datap *strbuf
	if len(cl) > 0 {
		clp = &strbuf{
			Len: int32(len(cl)),
			Buf: (*int8)(unsafe.Pointer(&cl[0])),
		}
	}
	if len(data) > 0 {
		datap = &strbuf{
			Len: int32(len(data)),
			Buf: (*int8)(unsafe.Pointer(&data[0])),
		}
	}
	return putmsg(fd, clp, datap, flags)
}

//sys	getmsg(fd int, clptr *strbuf, dataptr *strbuf, flags *int) (err error)

func Getmsg(fd int, cl []byte, data []byte) (retCl []byte, retData []byte, flags int, err error) {
	var clp, datap *strbuf
	if len(cl) > 0 {
		clp = &strbuf{
			Maxlen: int32(len(cl)),
			Buf:    (*int8)(unsafe.Pointer(&cl[0])),
		}
	}
	if len(data) > 0 {
		datap = &strbuf{
			Maxlen: int32(len(data)),
			Buf:    (*int8)(unsafe.Pointer(&data[0])),
		}
	}

	if err = getmsg(fd, clp, datap, &flags); err != nil {
		return nil, nil, 0, err
	}

	if len(cl) > 0 {
		retCl = cl[:clp.Len]
	}
	if len(data) > 0 {
		retData = data[:datap.Len]
	}
	return retCl, retData, flags, nil
}

func IoctlSetIntRetInt(fd int, req uint, arg int) (int, error) {
	return ioctlRet(fd, req, uintptr(arg))
}

func IoctlSetString(fd int, req uint, val string) error {
	bs := make([]byte, len(val)+1)
	copy(bs[:len(bs)-1], val)
	err := ioctl(fd, req, uintptr(unsafe.Pointer(&bs[0])))
	runtime.KeepAlive(&bs[0])
	return err
}

// Lifreq Helpers

func (l *Lifreq) SetName(name string) error {
	if len(name) >= len(l.Name) {
		return fmt.Errorf("name cannot be more than %d characters", len(l.Name)-1)
	}
	for i := range name {
		l.Name[i] = int8(name[i])
	}
	return nil
}

func (l *Lifreq) SetLifruInt(d int) {
	*(*int)(unsafe.Pointer(&l.Lifru[0])) = d
}

func (l *Lifreq) GetLifruInt() int {
	return *(*int)(unsafe.Pointer(&l.Lifru[0]))
}

func (l *Lifreq) SetLifruUint(d uint) {
	*(*uint)(unsafe.Pointer(&l.Lifru[0])) = d
}

func (l *Lifreq) GetLifruUint() uint {
	return *(*uint)(unsafe.Pointer(&l.Lifru[0]))
}

func IoctlLifreq(fd int, req uint, l *Lifreq) error {
	return ioctl(fd, req, uintptr(unsafe.Pointer(l)))
}

// Strioctl Helpers

func (s *Strioctl) SetInt(i int) {
	s.Len = int32(unsafe.Sizeof(i))
	s.Dp = (*int8)(unsafe.Pointer(&i))
}

func IoctlSetStrioctlRetInt(fd int, req uint, s *Strioctl) (int, error) {
	return ioctlRet(fd, req, uintptr(unsafe.Pointer(s)))
=======
func IoctlSetStrioctlRetInt(fd int, req int, s *Strioctl) (int, error) {
	return ioctlPtrRet(fd, req, unsafe.Pointer(s))
>>>>>>> 5aa3c004
}<|MERGE_RESOLUTION|>--- conflicted
+++ resolved
@@ -1098,415 +1098,6 @@
 	s.Dp = (*int8)(unsafe.Pointer(&i))
 }
 
-<<<<<<< HEAD
-func Munmap(b []byte) (err error) {
-	return mapper.Munmap(b)
-}
-
-// Event Ports
-
-type fileObjCookie struct {
-	fobj   *fileObj
-	cookie interface{}
-}
-
-// EventPort provides a safe abstraction on top of Solaris/illumos Event Ports.
-type EventPort struct {
-	port  int
-	mu    sync.Mutex
-	fds   map[uintptr]*fileObjCookie
-	paths map[string]*fileObjCookie
-	// The user cookie presents an interesting challenge from a memory management perspective.
-	// There are two paths by which we can discover that it is no longer in use:
-	// 1. The user calls port_dissociate before any events fire
-	// 2. An event fires and we return it to the user
-	// The tricky situation is if the event has fired in the kernel but
-	// the user hasn't requested/received it yet.
-	// If the user wants to port_dissociate before the event has been processed,
-	// we should handle things gracefully. To do so, we need to keep an extra
-	// reference to the cookie around until the event is processed
-	// thus the otherwise seemingly extraneous "cookies" map
-	// The key of this map is a pointer to the corresponding fCookie
-	cookies map[*fileObjCookie]struct{}
-}
-
-// PortEvent is an abstraction of the port_event C struct.
-// Compare Source against PORT_SOURCE_FILE or PORT_SOURCE_FD
-// to see if Path or Fd was the event source. The other will be
-// uninitialized.
-type PortEvent struct {
-	Cookie interface{}
-	Events int32
-	Fd     uintptr
-	Path   string
-	Source uint16
-	fobj   *fileObj
-}
-
-// NewEventPort creates a new EventPort including the
-// underlying call to port_create(3c).
-func NewEventPort() (*EventPort, error) {
-	port, err := port_create()
-	if err != nil {
-		return nil, err
-	}
-	e := &EventPort{
-		port:    port,
-		fds:     make(map[uintptr]*fileObjCookie),
-		paths:   make(map[string]*fileObjCookie),
-		cookies: make(map[*fileObjCookie]struct{}),
-	}
-	return e, nil
-}
-
-//sys	port_create() (n int, err error)
-//sys	port_associate(port int, source int, object uintptr, events int, user *byte) (n int, err error)
-//sys	port_dissociate(port int, source int, object uintptr) (n int, err error)
-//sys	port_get(port int, pe *portEvent, timeout *Timespec) (n int, err error)
-//sys	port_getn(port int, pe *portEvent, max uint32, nget *uint32, timeout *Timespec) (n int, err error)
-
-// Close closes the event port.
-func (e *EventPort) Close() error {
-	e.mu.Lock()
-	defer e.mu.Unlock()
-	err := Close(e.port)
-	if err != nil {
-		return err
-	}
-	e.fds = nil
-	e.paths = nil
-	e.cookies = nil
-	return nil
-}
-
-// PathIsWatched checks to see if path is associated with this EventPort.
-func (e *EventPort) PathIsWatched(path string) bool {
-	e.mu.Lock()
-	defer e.mu.Unlock()
-	_, found := e.paths[path]
-	return found
-}
-
-// FdIsWatched checks to see if fd is associated with this EventPort.
-func (e *EventPort) FdIsWatched(fd uintptr) bool {
-	e.mu.Lock()
-	defer e.mu.Unlock()
-	_, found := e.fds[fd]
-	return found
-}
-
-// AssociatePath wraps port_associate(3c) for a filesystem path including
-// creating the necessary file_obj from the provided stat information.
-func (e *EventPort) AssociatePath(path string, stat os.FileInfo, events int, cookie interface{}) error {
-	e.mu.Lock()
-	defer e.mu.Unlock()
-	if _, found := e.paths[path]; found {
-		return fmt.Errorf("%v is already associated with this Event Port", path)
-	}
-	fCookie, err := createFileObjCookie(path, stat, cookie)
-	if err != nil {
-		return err
-	}
-	_, err = port_associate(e.port, PORT_SOURCE_FILE, uintptr(unsafe.Pointer(fCookie.fobj)), events, (*byte)(unsafe.Pointer(fCookie)))
-	if err != nil {
-		return err
-	}
-	e.paths[path] = fCookie
-	e.cookies[fCookie] = struct{}{}
-	return nil
-}
-
-// DissociatePath wraps port_dissociate(3c) for a filesystem path.
-func (e *EventPort) DissociatePath(path string) error {
-	e.mu.Lock()
-	defer e.mu.Unlock()
-	f, ok := e.paths[path]
-	if !ok {
-		return fmt.Errorf("%v is not associated with this Event Port", path)
-	}
-	_, err := port_dissociate(e.port, PORT_SOURCE_FILE, uintptr(unsafe.Pointer(f.fobj)))
-	// If the path is no longer associated with this event port (ENOENT)
-	// we should delete it from our map. We can still return ENOENT to the caller.
-	// But we need to save the cookie
-	if err != nil && err != ENOENT {
-		return err
-	}
-	if err == nil {
-		// dissociate was successful, safe to delete the cookie
-		fCookie := e.paths[path]
-		delete(e.cookies, fCookie)
-	}
-	delete(e.paths, path)
-	return err
-}
-
-// AssociateFd wraps calls to port_associate(3c) on file descriptors.
-func (e *EventPort) AssociateFd(fd uintptr, events int, cookie interface{}) error {
-	e.mu.Lock()
-	defer e.mu.Unlock()
-	if _, found := e.fds[fd]; found {
-		return fmt.Errorf("%v is already associated with this Event Port", fd)
-	}
-	fCookie, err := createFileObjCookie("", nil, cookie)
-	if err != nil {
-		return err
-	}
-	_, err = port_associate(e.port, PORT_SOURCE_FD, fd, events, (*byte)(unsafe.Pointer(fCookie)))
-	if err != nil {
-		return err
-	}
-	e.fds[fd] = fCookie
-	e.cookies[fCookie] = struct{}{}
-	return nil
-}
-
-// DissociateFd wraps calls to port_dissociate(3c) on file descriptors.
-func (e *EventPort) DissociateFd(fd uintptr) error {
-	e.mu.Lock()
-	defer e.mu.Unlock()
-	_, ok := e.fds[fd]
-	if !ok {
-		return fmt.Errorf("%v is not associated with this Event Port", fd)
-	}
-	_, err := port_dissociate(e.port, PORT_SOURCE_FD, fd)
-	if err != nil && err != ENOENT {
-		return err
-	}
-	if err == nil {
-		// dissociate was successful, safe to delete the cookie
-		fCookie := e.fds[fd]
-		delete(e.cookies, fCookie)
-	}
-	delete(e.fds, fd)
-	return err
-}
-
-func createFileObjCookie(name string, stat os.FileInfo, cookie interface{}) (*fileObjCookie, error) {
-	fCookie := new(fileObjCookie)
-	fCookie.cookie = cookie
-	if name != "" && stat != nil {
-		fCookie.fobj = new(fileObj)
-		bs, err := ByteSliceFromString(name)
-		if err != nil {
-			return nil, err
-		}
-		fCookie.fobj.Name = (*int8)(unsafe.Pointer(&bs[0]))
-		s := stat.Sys().(*syscall.Stat_t)
-		fCookie.fobj.Atim.Sec = s.Atim.Sec
-		fCookie.fobj.Atim.Nsec = s.Atim.Nsec
-		fCookie.fobj.Mtim.Sec = s.Mtim.Sec
-		fCookie.fobj.Mtim.Nsec = s.Mtim.Nsec
-		fCookie.fobj.Ctim.Sec = s.Ctim.Sec
-		fCookie.fobj.Ctim.Nsec = s.Ctim.Nsec
-	}
-	return fCookie, nil
-}
-
-// GetOne wraps port_get(3c) and returns a single PortEvent.
-func (e *EventPort) GetOne(t *Timespec) (*PortEvent, error) {
-	pe := new(portEvent)
-	_, err := port_get(e.port, pe, t)
-	if err != nil {
-		return nil, err
-	}
-	p := new(PortEvent)
-	e.mu.Lock()
-	defer e.mu.Unlock()
-	err = e.peIntToExt(pe, p)
-	if err != nil {
-		return nil, err
-	}
-	return p, nil
-}
-
-// peIntToExt converts a cgo portEvent struct into the friendlier PortEvent
-// NOTE: Always call this function while holding the e.mu mutex
-func (e *EventPort) peIntToExt(peInt *portEvent, peExt *PortEvent) error {
-	if e.cookies == nil {
-		return fmt.Errorf("this EventPort is already closed")
-	}
-	peExt.Events = peInt.Events
-	peExt.Source = peInt.Source
-	fCookie := (*fileObjCookie)(unsafe.Pointer(peInt.User))
-	_, found := e.cookies[fCookie]
-
-	if !found {
-		panic("unexpected event port address; may be due to kernel bug; see https://go.dev/issue/54254")
-	}
-	peExt.Cookie = fCookie.cookie
-	delete(e.cookies, fCookie)
-
-	switch peInt.Source {
-	case PORT_SOURCE_FD:
-		peExt.Fd = uintptr(peInt.Object)
-		// Only remove the fds entry if it exists and this cookie matches
-		if fobj, ok := e.fds[peExt.Fd]; ok {
-			if fobj == fCookie {
-				delete(e.fds, peExt.Fd)
-			}
-		}
-	case PORT_SOURCE_FILE:
-		peExt.fobj = fCookie.fobj
-		peExt.Path = BytePtrToString((*byte)(unsafe.Pointer(peExt.fobj.Name)))
-		// Only remove the paths entry if it exists and this cookie matches
-		if fobj, ok := e.paths[peExt.Path]; ok {
-			if fobj == fCookie {
-				delete(e.paths, peExt.Path)
-			}
-		}
-	}
-	return nil
-}
-
-// Pending wraps port_getn(3c) and returns how many events are pending.
-func (e *EventPort) Pending() (int, error) {
-	var n uint32 = 0
-	_, err := port_getn(e.port, nil, 0, &n, nil)
-	return int(n), err
-}
-
-// Get wraps port_getn(3c) and fills a slice of PortEvent.
-// It will block until either min events have been received
-// or the timeout has been exceeded. It will return how many
-// events were actually received along with any error information.
-func (e *EventPort) Get(s []PortEvent, min int, timeout *Timespec) (int, error) {
-	if min == 0 {
-		return 0, fmt.Errorf("need to request at least one event or use Pending() instead")
-	}
-	if len(s) < min {
-		return 0, fmt.Errorf("len(s) (%d) is less than min events requested (%d)", len(s), min)
-	}
-	got := uint32(min)
-	max := uint32(len(s))
-	var err error
-	ps := make([]portEvent, max)
-	_, err = port_getn(e.port, &ps[0], max, &got, timeout)
-	// got will be trustworthy with ETIME, but not any other error.
-	if err != nil && err != ETIME {
-		return 0, err
-	}
-	e.mu.Lock()
-	defer e.mu.Unlock()
-	valid := 0
-	for i := 0; i < int(got); i++ {
-		err2 := e.peIntToExt(&ps[i], &s[i])
-		if err2 != nil {
-			if valid == 0 && err == nil {
-				// If err2 is the only error and there are no valid events
-				// to return, return it to the caller.
-				err = err2
-			}
-			break
-		}
-		valid = i + 1
-	}
-	return valid, err
-}
-
-//sys	putmsg(fd int, clptr *strbuf, dataptr *strbuf, flags int) (err error)
-
-func Putmsg(fd int, cl []byte, data []byte, flags int) (err error) {
-	var clp, datap *strbuf
-	if len(cl) > 0 {
-		clp = &strbuf{
-			Len: int32(len(cl)),
-			Buf: (*int8)(unsafe.Pointer(&cl[0])),
-		}
-	}
-	if len(data) > 0 {
-		datap = &strbuf{
-			Len: int32(len(data)),
-			Buf: (*int8)(unsafe.Pointer(&data[0])),
-		}
-	}
-	return putmsg(fd, clp, datap, flags)
-}
-
-//sys	getmsg(fd int, clptr *strbuf, dataptr *strbuf, flags *int) (err error)
-
-func Getmsg(fd int, cl []byte, data []byte) (retCl []byte, retData []byte, flags int, err error) {
-	var clp, datap *strbuf
-	if len(cl) > 0 {
-		clp = &strbuf{
-			Maxlen: int32(len(cl)),
-			Buf:    (*int8)(unsafe.Pointer(&cl[0])),
-		}
-	}
-	if len(data) > 0 {
-		datap = &strbuf{
-			Maxlen: int32(len(data)),
-			Buf:    (*int8)(unsafe.Pointer(&data[0])),
-		}
-	}
-
-	if err = getmsg(fd, clp, datap, &flags); err != nil {
-		return nil, nil, 0, err
-	}
-
-	if len(cl) > 0 {
-		retCl = cl[:clp.Len]
-	}
-	if len(data) > 0 {
-		retData = data[:datap.Len]
-	}
-	return retCl, retData, flags, nil
-}
-
-func IoctlSetIntRetInt(fd int, req uint, arg int) (int, error) {
-	return ioctlRet(fd, req, uintptr(arg))
-}
-
-func IoctlSetString(fd int, req uint, val string) error {
-	bs := make([]byte, len(val)+1)
-	copy(bs[:len(bs)-1], val)
-	err := ioctl(fd, req, uintptr(unsafe.Pointer(&bs[0])))
-	runtime.KeepAlive(&bs[0])
-	return err
-}
-
-// Lifreq Helpers
-
-func (l *Lifreq) SetName(name string) error {
-	if len(name) >= len(l.Name) {
-		return fmt.Errorf("name cannot be more than %d characters", len(l.Name)-1)
-	}
-	for i := range name {
-		l.Name[i] = int8(name[i])
-	}
-	return nil
-}
-
-func (l *Lifreq) SetLifruInt(d int) {
-	*(*int)(unsafe.Pointer(&l.Lifru[0])) = d
-}
-
-func (l *Lifreq) GetLifruInt() int {
-	return *(*int)(unsafe.Pointer(&l.Lifru[0]))
-}
-
-func (l *Lifreq) SetLifruUint(d uint) {
-	*(*uint)(unsafe.Pointer(&l.Lifru[0])) = d
-}
-
-func (l *Lifreq) GetLifruUint() uint {
-	return *(*uint)(unsafe.Pointer(&l.Lifru[0]))
-}
-
-func IoctlLifreq(fd int, req uint, l *Lifreq) error {
-	return ioctl(fd, req, uintptr(unsafe.Pointer(l)))
-}
-
-// Strioctl Helpers
-
-func (s *Strioctl) SetInt(i int) {
-	s.Len = int32(unsafe.Sizeof(i))
-	s.Dp = (*int8)(unsafe.Pointer(&i))
-}
-
-func IoctlSetStrioctlRetInt(fd int, req uint, s *Strioctl) (int, error) {
-	return ioctlRet(fd, req, uintptr(unsafe.Pointer(s)))
-=======
 func IoctlSetStrioctlRetInt(fd int, req int, s *Strioctl) (int, error) {
 	return ioctlPtrRet(fd, req, unsafe.Pointer(s))
->>>>>>> 5aa3c004
 }