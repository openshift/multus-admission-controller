--- conflicted
+++ resolved
@@ -61,20 +61,5 @@
 func Syscall9(num, a1, a2, a3, a4, a5, a6, a7, a8, a9 uintptr) (r1, r2 uintptr, err syscall.Errno)
 
 func PtraceGetFsBase(pid int, fsbase *int64) (err error) {
-<<<<<<< HEAD
-	return ptrace(PT_GETFSBASE, pid, uintptr(unsafe.Pointer(fsbase)), 0)
-}
-
-func PtraceIO(req int, pid int, offs uintptr, out []byte, countin int) (count int, err error) {
-	ioDesc := PtraceIoDesc{
-		Op:   int32(req),
-		Offs: offs,
-		Addr: uintptr(unsafe.Pointer(&out[0])), // TODO(#58351): this is not safe.
-		Len:  uint64(countin),
-	}
-	err = ptrace(PT_IO, pid, uintptr(unsafe.Pointer(&ioDesc)), 0)
-	return int(ioDesc.Len), err
-=======
 	return ptracePtr(PT_GETFSBASE, pid, unsafe.Pointer(fsbase), 0)
->>>>>>> 5aa3c004
 }