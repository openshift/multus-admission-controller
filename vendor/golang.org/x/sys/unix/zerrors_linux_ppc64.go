// mkerrors.sh -Wall -Werror -static -I/tmp/include
// Code generated by the command above; see README.md. DO NOT EDIT.

//go:build ppc64 && linux
// +build ppc64,linux

// Code generated by cmd/cgo -godefs; DO NOT EDIT.
// cgo -godefs -- -Wall -Werror -static -I/tmp/include /build/_const.go

package unix

import "syscall"

const (
	B1000000                         = 0x17
	B115200                          = 0x11
	B1152000                         = 0x18
	B1500000                         = 0x19
	B2000000                         = 0x1a
	B230400                          = 0x12
	B2500000                         = 0x1b
	B3000000                         = 0x1c
	B3500000                         = 0x1d
	B4000000                         = 0x1e
	B460800                          = 0x13
	B500000                          = 0x14
	B57600                           = 0x10
	B576000                          = 0x15
	B921600                          = 0x16
	BLKBSZGET                        = 0x40081270
	BLKBSZSET                        = 0x80081271
	BLKFLSBUF                        = 0x20001261
	BLKFRAGET                        = 0x20001265
	BLKFRASET                        = 0x20001264
	BLKGETSIZE                       = 0x20001260
	BLKGETSIZE64                     = 0x40081272
	BLKPBSZGET                       = 0x2000127b
	BLKRAGET                         = 0x20001263
	BLKRASET                         = 0x20001262
	BLKROGET                         = 0x2000125e
	BLKROSET                         = 0x2000125d
	BLKRRPART                        = 0x2000125f
	BLKSECTGET                       = 0x20001267
	BLKSECTSET                       = 0x20001266
	BLKSSZGET                        = 0x20001268
	BOTHER                           = 0x1f
	BS1                              = 0x8000
	BSDLY                            = 0x8000
	CBAUD                            = 0xff
	CBAUDEX                          = 0x0
	CIBAUD                           = 0xff0000
	CLOCAL                           = 0x8000
	CR1                              = 0x1000
	CR2                              = 0x2000
	CR3                              = 0x3000
	CRDLY                            = 0x3000
	CREAD                            = 0x800
	CS6                              = 0x100
	CS7                              = 0x200
	CS8                              = 0x300
	CSIZE                            = 0x300
	CSTOPB                           = 0x400
<<<<<<< HEAD
=======
	ECCGETLAYOUT                     = 0x41484d11
	ECCGETSTATS                      = 0x40104d12
>>>>>>> 21d198fe
	ECHOCTL                          = 0x40
	ECHOE                            = 0x2
	ECHOK                            = 0x4
	ECHOKE                           = 0x1
	ECHONL                           = 0x10
	ECHOPRT                          = 0x20
	EFD_CLOEXEC                      = 0x80000
	EFD_NONBLOCK                     = 0x800
	EPOLL_CLOEXEC                    = 0x80000
	EXTPROC                          = 0x10000000
	FF1                              = 0x4000
	FFDLY                            = 0x4000
	FICLONE                          = 0x80049409
	FICLONERANGE                     = 0x8020940d
	FLUSHO                           = 0x800000
	FS_IOC_ENABLE_VERITY             = 0x80806685
	FS_IOC_GETFLAGS                  = 0x40086601
	FS_IOC_GET_ENCRYPTION_NONCE      = 0x4010661b
	FS_IOC_GET_ENCRYPTION_POLICY     = 0x800c6615
	FS_IOC_GET_ENCRYPTION_PWSALT     = 0x80106614
	FS_IOC_SETFLAGS                  = 0x80086602
	FS_IOC_SET_ENCRYPTION_POLICY     = 0x400c6613
	F_GETLK                          = 0x5
	F_GETLK64                        = 0xc
	F_GETOWN                         = 0x9
	F_RDLCK                          = 0x0
	F_SETLK                          = 0x6
	F_SETLK64                        = 0xd
	F_SETLKW                         = 0x7
	F_SETLKW64                       = 0xe
	F_SETOWN                         = 0x8
	F_UNLCK                          = 0x2
	F_WRLCK                          = 0x1
<<<<<<< HEAD
=======
	HIDIOCGRAWINFO                   = 0x40084803
	HIDIOCGRDESC                     = 0x50044802
	HIDIOCGRDESCSIZE                 = 0x40044801
>>>>>>> 21d198fe
	HUPCL                            = 0x4000
	ICANON                           = 0x100
	IEXTEN                           = 0x400
	IN_CLOEXEC                       = 0x80000
	IN_NONBLOCK                      = 0x800
	IOCTL_VM_SOCKETS_GET_LOCAL_CID   = 0x200007b9
	ISIG                             = 0x80
	IUCLC                            = 0x1000
	IXOFF                            = 0x400
	IXON                             = 0x200
	MAP_ANON                         = 0x20
	MAP_ANONYMOUS                    = 0x20
	MAP_DENYWRITE                    = 0x800
	MAP_EXECUTABLE                   = 0x1000
	MAP_GROWSDOWN                    = 0x100
	MAP_HUGETLB                      = 0x40000
	MAP_LOCKED                       = 0x80
	MAP_NONBLOCK                     = 0x10000
	MAP_NORESERVE                    = 0x40
	MAP_POPULATE                     = 0x8000
	MAP_STACK                        = 0x20000
	MAP_SYNC                         = 0x80000
	MCL_CURRENT                      = 0x2000
	MCL_FUTURE                       = 0x4000
	MCL_ONFAULT                      = 0x8000
<<<<<<< HEAD
=======
	MEMERASE                         = 0x80084d02
	MEMERASE64                       = 0x80104d14
	MEMGETBADBLOCK                   = 0x80084d0b
	MEMGETINFO                       = 0x40204d01
	MEMGETOOBSEL                     = 0x40c84d0a
	MEMGETREGIONCOUNT                = 0x40044d07
	MEMISLOCKED                      = 0x40084d17
	MEMLOCK                          = 0x80084d05
	MEMREADOOB                       = 0xc0104d04
	MEMSETBADBLOCK                   = 0x80084d0c
	MEMUNLOCK                        = 0x80084d06
	MEMWRITEOOB                      = 0xc0104d03
	MTDFILEMODE                      = 0x20004d13
>>>>>>> 21d198fe
	NFDBITS                          = 0x40
	NL2                              = 0x200
	NL3                              = 0x300
	NLDLY                            = 0x300
	NOFLSH                           = 0x80000000
	NS_GET_NSTYPE                    = 0x2000b703
	NS_GET_OWNER_UID                 = 0x2000b704
	NS_GET_PARENT                    = 0x2000b702
	NS_GET_USERNS                    = 0x2000b701
	OLCUC                            = 0x4
	ONLCR                            = 0x2
<<<<<<< HEAD
=======
	OTPGETREGIONCOUNT                = 0x80044d0e
	OTPGETREGIONINFO                 = 0x800c4d0f
	OTPLOCK                          = 0x400c4d10
	OTPSELECT                        = 0x40044d0d
>>>>>>> 21d198fe
	O_APPEND                         = 0x400
	O_ASYNC                          = 0x2000
	O_CLOEXEC                        = 0x80000
	O_CREAT                          = 0x40
	O_DIRECT                         = 0x20000
	O_DIRECTORY                      = 0x4000
	O_DSYNC                          = 0x1000
	O_EXCL                           = 0x80
	O_FSYNC                          = 0x101000
	O_LARGEFILE                      = 0x0
	O_NDELAY                         = 0x800
	O_NOATIME                        = 0x40000
	O_NOCTTY                         = 0x100
	O_NOFOLLOW                       = 0x8000
	O_NONBLOCK                       = 0x800
	O_PATH                           = 0x200000
	O_RSYNC                          = 0x101000
	O_SYNC                           = 0x101000
	O_TMPFILE                        = 0x404000
	O_TRUNC                          = 0x200
	PARENB                           = 0x1000
	PARODD                           = 0x2000
	PENDIN                           = 0x20000000
	PERF_EVENT_IOC_DISABLE           = 0x20002401
	PERF_EVENT_IOC_ENABLE            = 0x20002400
	PERF_EVENT_IOC_ID                = 0x40082407
	PERF_EVENT_IOC_MODIFY_ATTRIBUTES = 0x8008240b
	PERF_EVENT_IOC_PAUSE_OUTPUT      = 0x80042409
	PERF_EVENT_IOC_PERIOD            = 0x80082404
	PERF_EVENT_IOC_QUERY_BPF         = 0xc008240a
	PERF_EVENT_IOC_REFRESH           = 0x20002402
	PERF_EVENT_IOC_RESET             = 0x20002403
	PERF_EVENT_IOC_SET_BPF           = 0x80042408
	PERF_EVENT_IOC_SET_FILTER        = 0x80082406
	PERF_EVENT_IOC_SET_OUTPUT        = 0x20002405
	PPPIOCATTACH                     = 0x8004743d
	PPPIOCATTCHAN                    = 0x80047438
<<<<<<< HEAD
=======
	PPPIOCBRIDGECHAN                 = 0x80047435
>>>>>>> 21d198fe
	PPPIOCCONNECT                    = 0x8004743a
	PPPIOCDETACH                     = 0x8004743c
	PPPIOCDISCONN                    = 0x20007439
	PPPIOCGASYNCMAP                  = 0x40047458
	PPPIOCGCHAN                      = 0x40047437
	PPPIOCGDEBUG                     = 0x40047441
	PPPIOCGFLAGS                     = 0x4004745a
	PPPIOCGIDLE                      = 0x4010743f
	PPPIOCGIDLE32                    = 0x4008743f
	PPPIOCGIDLE64                    = 0x4010743f
	PPPIOCGL2TPSTATS                 = 0x40487436
	PPPIOCGMRU                       = 0x40047453
	PPPIOCGRASYNCMAP                 = 0x40047455
	PPPIOCGUNIT                      = 0x40047456
	PPPIOCGXASYNCMAP                 = 0x40207450
	PPPIOCSACTIVE                    = 0x80107446
	PPPIOCSASYNCMAP                  = 0x80047457
	PPPIOCSCOMPRESS                  = 0x8010744d
	PPPIOCSDEBUG                     = 0x80047440
	PPPIOCSFLAGS                     = 0x80047459
	PPPIOCSMAXCID                    = 0x80047451
	PPPIOCSMRRU                      = 0x8004743b
	PPPIOCSMRU                       = 0x80047452
	PPPIOCSNPMODE                    = 0x8008744b
	PPPIOCSPASS                      = 0x80107447
	PPPIOCSRASYNCMAP                 = 0x80047454
	PPPIOCSXASYNCMAP                 = 0x8020744f
<<<<<<< HEAD
=======
	PPPIOCUNBRIDGECHAN               = 0x20007434
>>>>>>> 21d198fe
	PPPIOCXFERUNIT                   = 0x2000744e
	PROT_SAO                         = 0x10
	PR_SET_PTRACER_ANY               = 0xffffffffffffffff
	PTRACE_GETEVRREGS                = 0x14
	PTRACE_GETFPREGS                 = 0xe
	PTRACE_GETREGS64                 = 0x16
	PTRACE_GETVRREGS                 = 0x12
	PTRACE_GETVSRREGS                = 0x1b
	PTRACE_GET_DEBUGREG              = 0x19
	PTRACE_SETEVRREGS                = 0x15
	PTRACE_SETFPREGS                 = 0xf
	PTRACE_SETREGS64                 = 0x17
	PTRACE_SETVRREGS                 = 0x13
	PTRACE_SETVSRREGS                = 0x1c
	PTRACE_SET_DEBUGREG              = 0x1a
	PTRACE_SINGLEBLOCK               = 0x100
	PTRACE_SYSEMU                    = 0x1d
	PTRACE_SYSEMU_SINGLESTEP         = 0x1e
	PT_CCR                           = 0x26
	PT_CTR                           = 0x23
	PT_DAR                           = 0x29
	PT_DSCR                          = 0x2c
	PT_DSISR                         = 0x2a
	PT_FPR0                          = 0x30
	PT_FPSCR                         = 0x50
	PT_LNK                           = 0x24
	PT_MSR                           = 0x21
	PT_NIP                           = 0x20
	PT_ORIG_R3                       = 0x22
	PT_R0                            = 0x0
	PT_R1                            = 0x1
	PT_R10                           = 0xa
	PT_R11                           = 0xb
	PT_R12                           = 0xc
	PT_R13                           = 0xd
	PT_R14                           = 0xe
	PT_R15                           = 0xf
	PT_R16                           = 0x10
	PT_R17                           = 0x11
	PT_R18                           = 0x12
	PT_R19                           = 0x13
	PT_R2                            = 0x2
	PT_R20                           = 0x14
	PT_R21                           = 0x15
	PT_R22                           = 0x16
	PT_R23                           = 0x17
	PT_R24                           = 0x18
	PT_R25                           = 0x19
	PT_R26                           = 0x1a
	PT_R27                           = 0x1b
	PT_R28                           = 0x1c
	PT_R29                           = 0x1d
	PT_R3                            = 0x3
	PT_R30                           = 0x1e
	PT_R31                           = 0x1f
	PT_R4                            = 0x4
	PT_R5                            = 0x5
	PT_R6                            = 0x6
	PT_R7                            = 0x7
	PT_R8                            = 0x8
	PT_R9                            = 0x9
	PT_REGS_COUNT                    = 0x2c
	PT_RESULT                        = 0x2b
	PT_SOFTE                         = 0x27
	PT_TRAP                          = 0x28
	PT_VR0                           = 0x52
	PT_VRSAVE                        = 0x94
	PT_VSCR                          = 0x93
	PT_VSR0                          = 0x96
	PT_VSR31                         = 0xd4
	PT_XER                           = 0x25
	RLIMIT_AS                        = 0x9
	RLIMIT_MEMLOCK                   = 0x8
	RLIMIT_NOFILE                    = 0x7
	RLIMIT_NPROC                     = 0x6
	RLIMIT_RSS                       = 0x5
	RNDADDENTROPY                    = 0x80085203
	RNDADDTOENTCNT                   = 0x80045201
	RNDCLEARPOOL                     = 0x20005206
	RNDGETENTCNT                     = 0x40045200
	RNDGETPOOL                       = 0x40085202
	RNDRESEEDCRNG                    = 0x20005207
	RNDZAPENTCNT                     = 0x20005204
	RTC_AIE_OFF                      = 0x20007002
	RTC_AIE_ON                       = 0x20007001
	RTC_ALM_READ                     = 0x40247008
	RTC_ALM_SET                      = 0x80247007
	RTC_EPOCH_READ                   = 0x4008700d
	RTC_EPOCH_SET                    = 0x8008700e
	RTC_IRQP_READ                    = 0x4008700b
	RTC_IRQP_SET                     = 0x8008700c
	RTC_PIE_OFF                      = 0x20007006
	RTC_PIE_ON                       = 0x20007005
	RTC_PLL_GET                      = 0x40207011
	RTC_PLL_SET                      = 0x80207012
	RTC_RD_TIME                      = 0x40247009
	RTC_SET_TIME                     = 0x8024700a
	RTC_UIE_OFF                      = 0x20007004
	RTC_UIE_ON                       = 0x20007003
	RTC_VL_CLR                       = 0x20007014
	RTC_VL_READ                      = 0x40047013
	RTC_WIE_OFF                      = 0x20007010
	RTC_WIE_ON                       = 0x2000700f
	RTC_WKALM_RD                     = 0x40287010
	RTC_WKALM_SET                    = 0x8028700f
	SCM_TIMESTAMPING                 = 0x25
	SCM_TIMESTAMPING_OPT_STATS       = 0x36
	SCM_TIMESTAMPING_PKTINFO         = 0x3a
	SCM_TIMESTAMPNS                  = 0x23
	SCM_TXTIME                       = 0x3d
	SCM_WIFI_STATUS                  = 0x29
	SFD_CLOEXEC                      = 0x80000
	SFD_NONBLOCK                     = 0x800
	SIOCATMARK                       = 0x8905
	SIOCGPGRP                        = 0x8904
	SIOCGSTAMPNS_NEW                 = 0x40108907
	SIOCGSTAMP_NEW                   = 0x40108906
	SIOCINQ                          = 0x4004667f
	SIOCOUTQ                         = 0x40047473
	SIOCSPGRP                        = 0x8902
	SOCK_CLOEXEC                     = 0x80000
	SOCK_DGRAM                       = 0x2
	SOCK_NONBLOCK                    = 0x800
	SOCK_STREAM                      = 0x1
	SOL_SOCKET                       = 0x1
	SO_ACCEPTCONN                    = 0x1e
	SO_ATTACH_BPF                    = 0x32
	SO_ATTACH_REUSEPORT_CBPF         = 0x33
	SO_ATTACH_REUSEPORT_EBPF         = 0x34
	SO_BINDTODEVICE                  = 0x19
	SO_BINDTOIFINDEX                 = 0x3e
	SO_BPF_EXTENSIONS                = 0x30
	SO_BROADCAST                     = 0x6
	SO_BSDCOMPAT                     = 0xe
	SO_BUSY_POLL                     = 0x2e
<<<<<<< HEAD
=======
	SO_BUSY_POLL_BUDGET              = 0x46
>>>>>>> 21d198fe
	SO_CNX_ADVICE                    = 0x35
	SO_COOKIE                        = 0x39
	SO_DETACH_REUSEPORT_BPF          = 0x44
	SO_DOMAIN                        = 0x27
	SO_DONTROUTE                     = 0x5
	SO_ERROR                         = 0x4
	SO_INCOMING_CPU                  = 0x31
	SO_INCOMING_NAPI_ID              = 0x38
	SO_KEEPALIVE                     = 0x9
	SO_LINGER                        = 0xd
	SO_LOCK_FILTER                   = 0x2c
	SO_MARK                          = 0x24
	SO_MAX_PACING_RATE               = 0x2f
	SO_MEMINFO                       = 0x37
	SO_NOFCS                         = 0x2b
	SO_OOBINLINE                     = 0xa
	SO_PASSCRED                      = 0x14
	SO_PASSSEC                       = 0x22
	SO_PEEK_OFF                      = 0x2a
	SO_PEERCRED                      = 0x15
	SO_PEERGROUPS                    = 0x3b
	SO_PEERSEC                       = 0x1f
<<<<<<< HEAD
=======
	SO_PREFER_BUSY_POLL              = 0x45
>>>>>>> 21d198fe
	SO_PROTOCOL                      = 0x26
	SO_RCVBUF                        = 0x8
	SO_RCVBUFFORCE                   = 0x21
	SO_RCVLOWAT                      = 0x10
	SO_RCVTIMEO                      = 0x12
	SO_RCVTIMEO_NEW                  = 0x42
	SO_RCVTIMEO_OLD                  = 0x12
	SO_REUSEADDR                     = 0x2
	SO_REUSEPORT                     = 0xf
	SO_RXQ_OVFL                      = 0x28
	SO_SECURITY_AUTHENTICATION       = 0x16
	SO_SECURITY_ENCRYPTION_NETWORK   = 0x18
	SO_SECURITY_ENCRYPTION_TRANSPORT = 0x17
	SO_SELECT_ERR_QUEUE              = 0x2d
	SO_SNDBUF                        = 0x7
	SO_SNDBUFFORCE                   = 0x20
	SO_SNDLOWAT                      = 0x11
	SO_SNDTIMEO                      = 0x13
	SO_SNDTIMEO_NEW                  = 0x43
	SO_SNDTIMEO_OLD                  = 0x13
	SO_TIMESTAMPING                  = 0x25
	SO_TIMESTAMPING_NEW              = 0x41
	SO_TIMESTAMPING_OLD              = 0x25
	SO_TIMESTAMPNS                   = 0x23
	SO_TIMESTAMPNS_NEW               = 0x40
	SO_TIMESTAMPNS_OLD               = 0x23
	SO_TIMESTAMP_NEW                 = 0x3f
	SO_TXTIME                        = 0x3d
	SO_TYPE                          = 0x3
	SO_WIFI_STATUS                   = 0x29
	SO_ZEROCOPY                      = 0x3c
	TAB1                             = 0x400
	TAB2                             = 0x800
	TAB3                             = 0xc00
	TABDLY                           = 0xc00
	TCFLSH                           = 0x2000741f
	TCGETA                           = 0x40147417
	TCGETS                           = 0x402c7413
	TCSAFLUSH                        = 0x2
	TCSBRK                           = 0x2000741d
	TCSBRKP                          = 0x5425
	TCSETA                           = 0x80147418
	TCSETAF                          = 0x8014741c
	TCSETAW                          = 0x80147419
	TCSETS                           = 0x802c7414
	TCSETSF                          = 0x802c7416
	TCSETSW                          = 0x802c7415
	TCXONC                           = 0x2000741e
	TFD_CLOEXEC                      = 0x80000
	TFD_NONBLOCK                     = 0x800
	TIOCCBRK                         = 0x5428
	TIOCCONS                         = 0x541d
	TIOCEXCL                         = 0x540c
	TIOCGDEV                         = 0x40045432
	TIOCGETC                         = 0x40067412
	TIOCGETD                         = 0x5424
	TIOCGETP                         = 0x40067408
	TIOCGEXCL                        = 0x40045440
	TIOCGICOUNT                      = 0x545d
	TIOCGISO7816                     = 0x40285442
	TIOCGLCKTRMIOS                   = 0x5456
	TIOCGLTC                         = 0x40067474
	TIOCGPGRP                        = 0x40047477
	TIOCGPKT                         = 0x40045438
	TIOCGPTLCK                       = 0x40045439
	TIOCGPTN                         = 0x40045430
	TIOCGPTPEER                      = 0x20005441
	TIOCGRS485                       = 0x542e
	TIOCGSERIAL                      = 0x541e
	TIOCGSID                         = 0x5429
	TIOCGSOFTCAR                     = 0x5419
	TIOCGWINSZ                       = 0x40087468
	TIOCINQ                          = 0x4004667f
	TIOCLINUX                        = 0x541c
	TIOCMBIC                         = 0x5417
	TIOCMBIS                         = 0x5416
	TIOCMGET                         = 0x5415
	TIOCMIWAIT                       = 0x545c
	TIOCMSET                         = 0x5418
	TIOCM_CAR                        = 0x40
	TIOCM_CD                         = 0x40
	TIOCM_CTS                        = 0x20
	TIOCM_DSR                        = 0x100
	TIOCM_LOOP                       = 0x8000
	TIOCM_OUT1                       = 0x2000
	TIOCM_OUT2                       = 0x4000
	TIOCM_RI                         = 0x80
	TIOCM_RNG                        = 0x80
	TIOCM_SR                         = 0x10
	TIOCM_ST                         = 0x8
	TIOCNOTTY                        = 0x5422
	TIOCNXCL                         = 0x540d
	TIOCOUTQ                         = 0x40047473
	TIOCPKT                          = 0x5420
	TIOCSBRK                         = 0x5427
	TIOCSCTTY                        = 0x540e
	TIOCSERCONFIG                    = 0x5453
	TIOCSERGETLSR                    = 0x5459
	TIOCSERGETMULTI                  = 0x545a
	TIOCSERGSTRUCT                   = 0x5458
	TIOCSERGWILD                     = 0x5454
	TIOCSERSETMULTI                  = 0x545b
	TIOCSERSWILD                     = 0x5455
	TIOCSER_TEMT                     = 0x1
	TIOCSETC                         = 0x80067411
	TIOCSETD                         = 0x5423
	TIOCSETN                         = 0x8006740a
	TIOCSETP                         = 0x80067409
	TIOCSIG                          = 0x80045436
	TIOCSISO7816                     = 0xc0285443
	TIOCSLCKTRMIOS                   = 0x5457
	TIOCSLTC                         = 0x80067475
	TIOCSPGRP                        = 0x80047476
	TIOCSPTLCK                       = 0x80045431
	TIOCSRS485                       = 0x542f
	TIOCSSERIAL                      = 0x541f
	TIOCSSOFTCAR                     = 0x541a
	TIOCSTART                        = 0x2000746e
	TIOCSTI                          = 0x5412
	TIOCSTOP                         = 0x2000746f
	TIOCSWINSZ                       = 0x80087467
	TIOCVHANGUP                      = 0x5437
	TOSTOP                           = 0x400000
	TUNATTACHFILTER                  = 0x801054d5
	TUNDETACHFILTER                  = 0x801054d6
	TUNGETDEVNETNS                   = 0x200054e3
	TUNGETFEATURES                   = 0x400454cf
	TUNGETFILTER                     = 0x401054db
	TUNGETIFF                        = 0x400454d2
	TUNGETSNDBUF                     = 0x400454d3
	TUNGETVNETBE                     = 0x400454df
	TUNGETVNETHDRSZ                  = 0x400454d7
	TUNGETVNETLE                     = 0x400454dd
	TUNSETCARRIER                    = 0x800454e2
	TUNSETDEBUG                      = 0x800454c9
	TUNSETFILTEREBPF                 = 0x400454e1
	TUNSETGROUP                      = 0x800454ce
	TUNSETIFF                        = 0x800454ca
	TUNSETIFINDEX                    = 0x800454da
	TUNSETLINK                       = 0x800454cd
	TUNSETNOCSUM                     = 0x800454c8
	TUNSETOFFLOAD                    = 0x800454d0
	TUNSETOWNER                      = 0x800454cc
	TUNSETPERSIST                    = 0x800454cb
	TUNSETQUEUE                      = 0x800454d9
	TUNSETSNDBUF                     = 0x800454d4
	TUNSETSTEERINGEBPF               = 0x400454e0
	TUNSETTXFILTER                   = 0x800454d1
	TUNSETVNETBE                     = 0x800454de
	TUNSETVNETHDRSZ                  = 0x800454d8
	TUNSETVNETLE                     = 0x800454dc
	UBI_IOCATT                       = 0x80186f40
	UBI_IOCDET                       = 0x80046f41
	UBI_IOCEBCH                      = 0x80044f02
	UBI_IOCEBER                      = 0x80044f01
	UBI_IOCEBISMAP                   = 0x40044f05
	UBI_IOCEBMAP                     = 0x80084f03
	UBI_IOCEBUNMAP                   = 0x80044f04
	UBI_IOCMKVOL                     = 0x80986f00
	UBI_IOCRMVOL                     = 0x80046f01
	UBI_IOCRNVOL                     = 0x91106f03
	UBI_IOCRPEB                      = 0x80046f04
	UBI_IOCRSVOL                     = 0x800c6f02
	UBI_IOCSETVOLPROP                = 0x80104f06
	UBI_IOCSPEB                      = 0x80046f05
	UBI_IOCVOLCRBLK                  = 0x80804f07
	UBI_IOCVOLRMBLK                  = 0x20004f08
	UBI_IOCVOLUP                     = 0x80084f00
	VDISCARD                         = 0x10
	VEOF                             = 0x4
	VEOL                             = 0x6
	VEOL2                            = 0x8
	VMIN                             = 0x5
	VREPRINT                         = 0xb
	VSTART                           = 0xd
	VSTOP                            = 0xe
	VSUSP                            = 0xc
	VSWTC                            = 0x9
	VT1                              = 0x10000
	VTDLY                            = 0x10000
	VTIME                            = 0x7
	VWERASE                          = 0xa
	WDIOC_GETBOOTSTATUS              = 0x40045702
	WDIOC_GETPRETIMEOUT              = 0x40045709
	WDIOC_GETSTATUS                  = 0x40045701
	WDIOC_GETSUPPORT                 = 0x40285700
	WDIOC_GETTEMP                    = 0x40045703
	WDIOC_GETTIMELEFT                = 0x4004570a
	WDIOC_GETTIMEOUT                 = 0x40045707
	WDIOC_KEEPALIVE                  = 0x40045705
	WDIOC_SETOPTIONS                 = 0x40045704
	WORDSIZE                         = 0x40
	XCASE                            = 0x4000
	XTABS                            = 0xc00
<<<<<<< HEAD
=======
	_HIDIOCGRAWNAME                  = 0x40804804
	_HIDIOCGRAWPHYS                  = 0x40404805
	_HIDIOCGRAWUNIQ                  = 0x40404808
>>>>>>> 21d198fe
)

// Errors
const (
	EADDRINUSE      = syscall.Errno(0x62)
	EADDRNOTAVAIL   = syscall.Errno(0x63)
	EADV            = syscall.Errno(0x44)
	EAFNOSUPPORT    = syscall.Errno(0x61)
	EALREADY        = syscall.Errno(0x72)
	EBADE           = syscall.Errno(0x34)
	EBADFD          = syscall.Errno(0x4d)
	EBADMSG         = syscall.Errno(0x4a)
	EBADR           = syscall.Errno(0x35)
	EBADRQC         = syscall.Errno(0x38)
	EBADSLT         = syscall.Errno(0x39)
	EBFONT          = syscall.Errno(0x3b)
	ECANCELED       = syscall.Errno(0x7d)
	ECHRNG          = syscall.Errno(0x2c)
	ECOMM           = syscall.Errno(0x46)
	ECONNABORTED    = syscall.Errno(0x67)
	ECONNREFUSED    = syscall.Errno(0x6f)
	ECONNRESET      = syscall.Errno(0x68)
	EDEADLK         = syscall.Errno(0x23)
	EDEADLOCK       = syscall.Errno(0x3a)
	EDESTADDRREQ    = syscall.Errno(0x59)
	EDOTDOT         = syscall.Errno(0x49)
	EDQUOT          = syscall.Errno(0x7a)
	EHOSTDOWN       = syscall.Errno(0x70)
	EHOSTUNREACH    = syscall.Errno(0x71)
	EHWPOISON       = syscall.Errno(0x85)
	EIDRM           = syscall.Errno(0x2b)
	EILSEQ          = syscall.Errno(0x54)
	EINPROGRESS     = syscall.Errno(0x73)
	EISCONN         = syscall.Errno(0x6a)
	EISNAM          = syscall.Errno(0x78)
	EKEYEXPIRED     = syscall.Errno(0x7f)
	EKEYREJECTED    = syscall.Errno(0x81)
	EKEYREVOKED     = syscall.Errno(0x80)
	EL2HLT          = syscall.Errno(0x33)
	EL2NSYNC        = syscall.Errno(0x2d)
	EL3HLT          = syscall.Errno(0x2e)
	EL3RST          = syscall.Errno(0x2f)
	ELIBACC         = syscall.Errno(0x4f)
	ELIBBAD         = syscall.Errno(0x50)
	ELIBEXEC        = syscall.Errno(0x53)
	ELIBMAX         = syscall.Errno(0x52)
	ELIBSCN         = syscall.Errno(0x51)
	ELNRNG          = syscall.Errno(0x30)
	ELOOP           = syscall.Errno(0x28)
	EMEDIUMTYPE     = syscall.Errno(0x7c)
	EMSGSIZE        = syscall.Errno(0x5a)
	EMULTIHOP       = syscall.Errno(0x48)
	ENAMETOOLONG    = syscall.Errno(0x24)
	ENAVAIL         = syscall.Errno(0x77)
	ENETDOWN        = syscall.Errno(0x64)
	ENETRESET       = syscall.Errno(0x66)
	ENETUNREACH     = syscall.Errno(0x65)
	ENOANO          = syscall.Errno(0x37)
	ENOBUFS         = syscall.Errno(0x69)
	ENOCSI          = syscall.Errno(0x32)
	ENODATA         = syscall.Errno(0x3d)
	ENOKEY          = syscall.Errno(0x7e)
	ENOLCK          = syscall.Errno(0x25)
	ENOLINK         = syscall.Errno(0x43)
	ENOMEDIUM       = syscall.Errno(0x7b)
	ENOMSG          = syscall.Errno(0x2a)
	ENONET          = syscall.Errno(0x40)
	ENOPKG          = syscall.Errno(0x41)
	ENOPROTOOPT     = syscall.Errno(0x5c)
	ENOSR           = syscall.Errno(0x3f)
	ENOSTR          = syscall.Errno(0x3c)
	ENOSYS          = syscall.Errno(0x26)
	ENOTCONN        = syscall.Errno(0x6b)
	ENOTEMPTY       = syscall.Errno(0x27)
	ENOTNAM         = syscall.Errno(0x76)
	ENOTRECOVERABLE = syscall.Errno(0x83)
	ENOTSOCK        = syscall.Errno(0x58)
	ENOTSUP         = syscall.Errno(0x5f)
	ENOTUNIQ        = syscall.Errno(0x4c)
	EOPNOTSUPP      = syscall.Errno(0x5f)
	EOVERFLOW       = syscall.Errno(0x4b)
	EOWNERDEAD      = syscall.Errno(0x82)
	EPFNOSUPPORT    = syscall.Errno(0x60)
	EPROTO          = syscall.Errno(0x47)
	EPROTONOSUPPORT = syscall.Errno(0x5d)
	EPROTOTYPE      = syscall.Errno(0x5b)
	EREMCHG         = syscall.Errno(0x4e)
	EREMOTE         = syscall.Errno(0x42)
	EREMOTEIO       = syscall.Errno(0x79)
	ERESTART        = syscall.Errno(0x55)
	ERFKILL         = syscall.Errno(0x84)
	ESHUTDOWN       = syscall.Errno(0x6c)
	ESOCKTNOSUPPORT = syscall.Errno(0x5e)
	ESRMNT          = syscall.Errno(0x45)
	ESTALE          = syscall.Errno(0x74)
	ESTRPIPE        = syscall.Errno(0x56)
	ETIME           = syscall.Errno(0x3e)
	ETIMEDOUT       = syscall.Errno(0x6e)
	ETOOMANYREFS    = syscall.Errno(0x6d)
	EUCLEAN         = syscall.Errno(0x75)
	EUNATCH         = syscall.Errno(0x31)
	EUSERS          = syscall.Errno(0x57)
	EXFULL          = syscall.Errno(0x36)
)

// Signals
const (
	SIGBUS    = syscall.Signal(0x7)
	SIGCHLD   = syscall.Signal(0x11)
	SIGCLD    = syscall.Signal(0x11)
	SIGCONT   = syscall.Signal(0x12)
	SIGIO     = syscall.Signal(0x1d)
	SIGPOLL   = syscall.Signal(0x1d)
	SIGPROF   = syscall.Signal(0x1b)
	SIGPWR    = syscall.Signal(0x1e)
	SIGSTKFLT = syscall.Signal(0x10)
	SIGSTOP   = syscall.Signal(0x13)
	SIGSYS    = syscall.Signal(0x1f)
	SIGTSTP   = syscall.Signal(0x14)
	SIGTTIN   = syscall.Signal(0x15)
	SIGTTOU   = syscall.Signal(0x16)
	SIGURG    = syscall.Signal(0x17)
	SIGUSR1   = syscall.Signal(0xa)
	SIGUSR2   = syscall.Signal(0xc)
	SIGVTALRM = syscall.Signal(0x1a)
	SIGWINCH  = syscall.Signal(0x1c)
	SIGXCPU   = syscall.Signal(0x18)
	SIGXFSZ   = syscall.Signal(0x19)
)

// Error table
var errorList = [...]struct {
	num  syscall.Errno
	name string
	desc string
}{
	{1, "EPERM", "operation not permitted"},
	{2, "ENOENT", "no such file or directory"},
	{3, "ESRCH", "no such process"},
	{4, "EINTR", "interrupted system call"},
	{5, "EIO", "input/output error"},
	{6, "ENXIO", "no such device or address"},
	{7, "E2BIG", "argument list too long"},
	{8, "ENOEXEC", "exec format error"},
	{9, "EBADF", "bad file descriptor"},
	{10, "ECHILD", "no child processes"},
	{11, "EAGAIN", "resource temporarily unavailable"},
	{12, "ENOMEM", "cannot allocate memory"},
	{13, "EACCES", "permission denied"},
	{14, "EFAULT", "bad address"},
	{15, "ENOTBLK", "block device required"},
	{16, "EBUSY", "device or resource busy"},
	{17, "EEXIST", "file exists"},
	{18, "EXDEV", "invalid cross-device link"},
	{19, "ENODEV", "no such device"},
	{20, "ENOTDIR", "not a directory"},
	{21, "EISDIR", "is a directory"},
	{22, "EINVAL", "invalid argument"},
	{23, "ENFILE", "too many open files in system"},
	{24, "EMFILE", "too many open files"},
	{25, "ENOTTY", "inappropriate ioctl for device"},
	{26, "ETXTBSY", "text file busy"},
	{27, "EFBIG", "file too large"},
	{28, "ENOSPC", "no space left on device"},
	{29, "ESPIPE", "illegal seek"},
	{30, "EROFS", "read-only file system"},
	{31, "EMLINK", "too many links"},
	{32, "EPIPE", "broken pipe"},
	{33, "EDOM", "numerical argument out of domain"},
	{34, "ERANGE", "numerical result out of range"},
	{35, "EDEADLK", "resource deadlock avoided"},
	{36, "ENAMETOOLONG", "file name too long"},
	{37, "ENOLCK", "no locks available"},
	{38, "ENOSYS", "function not implemented"},
	{39, "ENOTEMPTY", "directory not empty"},
	{40, "ELOOP", "too many levels of symbolic links"},
	{42, "ENOMSG", "no message of desired type"},
	{43, "EIDRM", "identifier removed"},
	{44, "ECHRNG", "channel number out of range"},
	{45, "EL2NSYNC", "level 2 not synchronized"},
	{46, "EL3HLT", "level 3 halted"},
	{47, "EL3RST", "level 3 reset"},
	{48, "ELNRNG", "link number out of range"},
	{49, "EUNATCH", "protocol driver not attached"},
	{50, "ENOCSI", "no CSI structure available"},
	{51, "EL2HLT", "level 2 halted"},
	{52, "EBADE", "invalid exchange"},
	{53, "EBADR", "invalid request descriptor"},
	{54, "EXFULL", "exchange full"},
	{55, "ENOANO", "no anode"},
	{56, "EBADRQC", "invalid request code"},
	{57, "EBADSLT", "invalid slot"},
	{58, "EDEADLOCK", "file locking deadlock error"},
	{59, "EBFONT", "bad font file format"},
	{60, "ENOSTR", "device not a stream"},
	{61, "ENODATA", "no data available"},
	{62, "ETIME", "timer expired"},
	{63, "ENOSR", "out of streams resources"},
	{64, "ENONET", "machine is not on the network"},
	{65, "ENOPKG", "package not installed"},
	{66, "EREMOTE", "object is remote"},
	{67, "ENOLINK", "link has been severed"},
	{68, "EADV", "advertise error"},
	{69, "ESRMNT", "srmount error"},
	{70, "ECOMM", "communication error on send"},
	{71, "EPROTO", "protocol error"},
	{72, "EMULTIHOP", "multihop attempted"},
	{73, "EDOTDOT", "RFS specific error"},
	{74, "EBADMSG", "bad message"},
	{75, "EOVERFLOW", "value too large for defined data type"},
	{76, "ENOTUNIQ", "name not unique on network"},
	{77, "EBADFD", "file descriptor in bad state"},
	{78, "EREMCHG", "remote address changed"},
	{79, "ELIBACC", "can not access a needed shared library"},
	{80, "ELIBBAD", "accessing a corrupted shared library"},
	{81, "ELIBSCN", ".lib section in a.out corrupted"},
	{82, "ELIBMAX", "attempting to link in too many shared libraries"},
	{83, "ELIBEXEC", "cannot exec a shared library directly"},
	{84, "EILSEQ", "invalid or incomplete multibyte or wide character"},
	{85, "ERESTART", "interrupted system call should be restarted"},
	{86, "ESTRPIPE", "streams pipe error"},
	{87, "EUSERS", "too many users"},
	{88, "ENOTSOCK", "socket operation on non-socket"},
	{89, "EDESTADDRREQ", "destination address required"},
	{90, "EMSGSIZE", "message too long"},
	{91, "EPROTOTYPE", "protocol wrong type for socket"},
	{92, "ENOPROTOOPT", "protocol not available"},
	{93, "EPROTONOSUPPORT", "protocol not supported"},
	{94, "ESOCKTNOSUPPORT", "socket type not supported"},
	{95, "ENOTSUP", "operation not supported"},
	{96, "EPFNOSUPPORT", "protocol family not supported"},
	{97, "EAFNOSUPPORT", "address family not supported by protocol"},
	{98, "EADDRINUSE", "address already in use"},
	{99, "EADDRNOTAVAIL", "cannot assign requested address"},
	{100, "ENETDOWN", "network is down"},
	{101, "ENETUNREACH", "network is unreachable"},
	{102, "ENETRESET", "network dropped connection on reset"},
	{103, "ECONNABORTED", "software caused connection abort"},
	{104, "ECONNRESET", "connection reset by peer"},
	{105, "ENOBUFS", "no buffer space available"},
	{106, "EISCONN", "transport endpoint is already connected"},
	{107, "ENOTCONN", "transport endpoint is not connected"},
	{108, "ESHUTDOWN", "cannot send after transport endpoint shutdown"},
	{109, "ETOOMANYREFS", "too many references: cannot splice"},
	{110, "ETIMEDOUT", "connection timed out"},
	{111, "ECONNREFUSED", "connection refused"},
	{112, "EHOSTDOWN", "host is down"},
	{113, "EHOSTUNREACH", "no route to host"},
	{114, "EALREADY", "operation already in progress"},
	{115, "EINPROGRESS", "operation now in progress"},
	{116, "ESTALE", "stale file handle"},
	{117, "EUCLEAN", "structure needs cleaning"},
	{118, "ENOTNAM", "not a XENIX named type file"},
	{119, "ENAVAIL", "no XENIX semaphores available"},
	{120, "EISNAM", "is a named type file"},
	{121, "EREMOTEIO", "remote I/O error"},
	{122, "EDQUOT", "disk quota exceeded"},
	{123, "ENOMEDIUM", "no medium found"},
	{124, "EMEDIUMTYPE", "wrong medium type"},
	{125, "ECANCELED", "operation canceled"},
	{126, "ENOKEY", "required key not available"},
	{127, "EKEYEXPIRED", "key has expired"},
	{128, "EKEYREVOKED", "key has been revoked"},
	{129, "EKEYREJECTED", "key was rejected by service"},
	{130, "EOWNERDEAD", "owner died"},
	{131, "ENOTRECOVERABLE", "state not recoverable"},
	{132, "ERFKILL", "operation not possible due to RF-kill"},
	{133, "EHWPOISON", "memory page has hardware error"},
}

// Signal table
var signalList = [...]struct {
	num  syscall.Signal
	name string
	desc string
}{
	{1, "SIGHUP", "hangup"},
	{2, "SIGINT", "interrupt"},
	{3, "SIGQUIT", "quit"},
	{4, "SIGILL", "illegal instruction"},
	{5, "SIGTRAP", "trace/breakpoint trap"},
	{6, "SIGABRT", "aborted"},
	{7, "SIGBUS", "bus error"},
	{8, "SIGFPE", "floating point exception"},
	{9, "SIGKILL", "killed"},
	{10, "SIGUSR1", "user defined signal 1"},
	{11, "SIGSEGV", "segmentation fault"},
	{12, "SIGUSR2", "user defined signal 2"},
	{13, "SIGPIPE", "broken pipe"},
	{14, "SIGALRM", "alarm clock"},
	{15, "SIGTERM", "terminated"},
	{16, "SIGSTKFLT", "stack fault"},
	{17, "SIGCHLD", "child exited"},
	{18, "SIGCONT", "continued"},
	{19, "SIGSTOP", "stopped (signal)"},
	{20, "SIGTSTP", "stopped"},
	{21, "SIGTTIN", "stopped (tty input)"},
	{22, "SIGTTOU", "stopped (tty output)"},
	{23, "SIGURG", "urgent I/O condition"},
	{24, "SIGXCPU", "CPU time limit exceeded"},
	{25, "SIGXFSZ", "file size limit exceeded"},
	{26, "SIGVTALRM", "virtual timer expired"},
	{27, "SIGPROF", "profiling timer expired"},
	{28, "SIGWINCH", "window changed"},
	{29, "SIGIO", "I/O possible"},
	{30, "SIGPWR", "power failure"},
	{31, "SIGSYS", "bad system call"},
}<|MERGE_RESOLUTION|>--- conflicted
+++ resolved
@@ -60,11 +60,8 @@
 	CS8                              = 0x300
 	CSIZE                            = 0x300
 	CSTOPB                           = 0x400
-<<<<<<< HEAD
-=======
 	ECCGETLAYOUT                     = 0x41484d11
 	ECCGETSTATS                      = 0x40104d12
->>>>>>> 21d198fe
 	ECHOCTL                          = 0x40
 	ECHOE                            = 0x2
 	ECHOK                            = 0x4
@@ -98,12 +95,9 @@
 	F_SETOWN                         = 0x8
 	F_UNLCK                          = 0x2
 	F_WRLCK                          = 0x1
-<<<<<<< HEAD
-=======
 	HIDIOCGRAWINFO                   = 0x40084803
 	HIDIOCGRDESC                     = 0x50044802
 	HIDIOCGRDESCSIZE                 = 0x40044801
->>>>>>> 21d198fe
 	HUPCL                            = 0x4000
 	ICANON                           = 0x100
 	IEXTEN                           = 0x400
@@ -129,8 +123,6 @@
 	MCL_CURRENT                      = 0x2000
 	MCL_FUTURE                       = 0x4000
 	MCL_ONFAULT                      = 0x8000
-<<<<<<< HEAD
-=======
 	MEMERASE                         = 0x80084d02
 	MEMERASE64                       = 0x80104d14
 	MEMGETBADBLOCK                   = 0x80084d0b
@@ -144,7 +136,6 @@
 	MEMUNLOCK                        = 0x80084d06
 	MEMWRITEOOB                      = 0xc0104d03
 	MTDFILEMODE                      = 0x20004d13
->>>>>>> 21d198fe
 	NFDBITS                          = 0x40
 	NL2                              = 0x200
 	NL3                              = 0x300
@@ -156,13 +147,10 @@
 	NS_GET_USERNS                    = 0x2000b701
 	OLCUC                            = 0x4
 	ONLCR                            = 0x2
-<<<<<<< HEAD
-=======
 	OTPGETREGIONCOUNT                = 0x80044d0e
 	OTPGETREGIONINFO                 = 0x800c4d0f
 	OTPLOCK                          = 0x400c4d10
 	OTPSELECT                        = 0x40044d0d
->>>>>>> 21d198fe
 	O_APPEND                         = 0x400
 	O_ASYNC                          = 0x2000
 	O_CLOEXEC                        = 0x80000
@@ -200,10 +188,7 @@
 	PERF_EVENT_IOC_SET_OUTPUT        = 0x20002405
 	PPPIOCATTACH                     = 0x8004743d
 	PPPIOCATTCHAN                    = 0x80047438
-<<<<<<< HEAD
-=======
 	PPPIOCBRIDGECHAN                 = 0x80047435
->>>>>>> 21d198fe
 	PPPIOCCONNECT                    = 0x8004743a
 	PPPIOCDETACH                     = 0x8004743c
 	PPPIOCDISCONN                    = 0x20007439
@@ -231,10 +216,7 @@
 	PPPIOCSPASS                      = 0x80107447
 	PPPIOCSRASYNCMAP                 = 0x80047454
 	PPPIOCSXASYNCMAP                 = 0x8020744f
-<<<<<<< HEAD
-=======
 	PPPIOCUNBRIDGECHAN               = 0x20007434
->>>>>>> 21d198fe
 	PPPIOCXFERUNIT                   = 0x2000744e
 	PROT_SAO                         = 0x10
 	PR_SET_PTRACER_ANY               = 0xffffffffffffffff
@@ -370,10 +352,7 @@
 	SO_BROADCAST                     = 0x6
 	SO_BSDCOMPAT                     = 0xe
 	SO_BUSY_POLL                     = 0x2e
-<<<<<<< HEAD
-=======
 	SO_BUSY_POLL_BUDGET              = 0x46
->>>>>>> 21d198fe
 	SO_CNX_ADVICE                    = 0x35
 	SO_COOKIE                        = 0x39
 	SO_DETACH_REUSEPORT_BPF          = 0x44
@@ -396,10 +375,7 @@
 	SO_PEERCRED                      = 0x15
 	SO_PEERGROUPS                    = 0x3b
 	SO_PEERSEC                       = 0x1f
-<<<<<<< HEAD
-=======
 	SO_PREFER_BUSY_POLL              = 0x45
->>>>>>> 21d198fe
 	SO_PROTOCOL                      = 0x26
 	SO_RCVBUF                        = 0x8
 	SO_RCVBUFFORCE                   = 0x21
@@ -594,12 +570,9 @@
 	WORDSIZE                         = 0x40
 	XCASE                            = 0x4000
 	XTABS                            = 0xc00
-<<<<<<< HEAD
-=======
 	_HIDIOCGRAWNAME                  = 0x40804804
 	_HIDIOCGRAWPHYS                  = 0x40404805
 	_HIDIOCGRAWUNIQ                  = 0x40404808
->>>>>>> 21d198fe
 )
 
 // Errors
