// Copyright 2009 The Go Authors. All rights reserved.
// Use of this source code is governed by a BSD-style
// license that can be found in the LICENSE file.

//go:build darwin || dragonfly || freebsd || netbsd || openbsd
// +build darwin dragonfly freebsd netbsd openbsd

// BSD system call wrappers shared by *BSD based systems
// including OS X (Darwin) and FreeBSD.  Like the other
// syscall_*.go files it is compiled as Go code but also
// used as input to mksyscall which parses the //sys
// lines and generates system call stubs.

package unix

import (
	"runtime"
	"syscall"
	"unsafe"
)

const ImplementsGetwd = true

func Getwd() (string, error) {
	var buf [PathMax]byte
	_, err := Getcwd(buf[0:])
	if err != nil {
		return "", err
	}
	n := clen(buf[:])
	if n < 1 {
		return "", EINVAL
	}
	return string(buf[:n]), nil
}

/*
 * Wrapped
 */

//sysnb	getgroups(ngid int, gid *_Gid_t) (n int, err error)
//sysnb	setgroups(ngid int, gid *_Gid_t) (err error)

func Getgroups() (gids []int, err error) {
	n, err := getgroups(0, nil)
	if err != nil {
		return nil, err
	}
	if n == 0 {
		return nil, nil
	}

	// Sanity check group count. Max is 16 on BSD.
	if n < 0 || n > 1000 {
		return nil, EINVAL
	}

	a := make([]_Gid_t, n)
	n, err = getgroups(n, &a[0])
	if err != nil {
		return nil, err
	}
	gids = make([]int, n)
	for i, v := range a[0:n] {
		gids[i] = int(v)
	}
	return
}

func Setgroups(gids []int) (err error) {
	if len(gids) == 0 {
		return setgroups(0, nil)
	}

	a := make([]_Gid_t, len(gids))
	for i, v := range gids {
		a[i] = _Gid_t(v)
	}
	return setgroups(len(a), &a[0])
}

// Wait status is 7 bits at bottom, either 0 (exited),
// 0x7F (stopped), or a signal number that caused an exit.
// The 0x80 bit is whether there was a core dump.
// An extra number (exit code, signal causing a stop)
// is in the high bits.

type WaitStatus uint32

const (
	mask  = 0x7F
	core  = 0x80
	shift = 8

	exited  = 0
	killed  = 9
	stopped = 0x7F
)

func (w WaitStatus) Exited() bool { return w&mask == exited }

func (w WaitStatus) ExitStatus() int {
	if w&mask != exited {
		return -1
	}
	return int(w >> shift)
}

func (w WaitStatus) Signaled() bool { return w&mask != stopped && w&mask != 0 }

func (w WaitStatus) Signal() syscall.Signal {
	sig := syscall.Signal(w & mask)
	if sig == stopped || sig == 0 {
		return -1
	}
	return sig
}

func (w WaitStatus) CoreDump() bool { return w.Signaled() && w&core != 0 }

func (w WaitStatus) Stopped() bool { return w&mask == stopped && syscall.Signal(w>>shift) != SIGSTOP }

func (w WaitStatus) Killed() bool { return w&mask == killed && syscall.Signal(w>>shift) != SIGKILL }

func (w WaitStatus) Continued() bool { return w&mask == stopped && syscall.Signal(w>>shift) == SIGSTOP }

func (w WaitStatus) StopSignal() syscall.Signal {
	if !w.Stopped() {
		return -1
	}
	return syscall.Signal(w>>shift) & 0xFF
}

func (w WaitStatus) TrapCause() int { return -1 }

//sys	wait4(pid int, wstatus *_C_int, options int, rusage *Rusage) (wpid int, err error)

func Wait4(pid int, wstatus *WaitStatus, options int, rusage *Rusage) (wpid int, err error) {
	var status _C_int
	wpid, err = wait4(pid, &status, options, rusage)
	if wstatus != nil {
		*wstatus = WaitStatus(status)
	}
	return
}

//sys	accept(s int, rsa *RawSockaddrAny, addrlen *_Socklen) (fd int, err error)
//sys	bind(s int, addr unsafe.Pointer, addrlen _Socklen) (err error)
//sys	connect(s int, addr unsafe.Pointer, addrlen _Socklen) (err error)
//sysnb	socket(domain int, typ int, proto int) (fd int, err error)
//sys	getsockopt(s int, level int, name int, val unsafe.Pointer, vallen *_Socklen) (err error)
//sys	setsockopt(s int, level int, name int, val unsafe.Pointer, vallen uintptr) (err error)
//sysnb	getpeername(fd int, rsa *RawSockaddrAny, addrlen *_Socklen) (err error)
//sysnb	getsockname(fd int, rsa *RawSockaddrAny, addrlen *_Socklen) (err error)
//sys	Shutdown(s int, how int) (err error)

func (sa *SockaddrInet4) sockaddr() (unsafe.Pointer, _Socklen, error) {
	if sa.Port < 0 || sa.Port > 0xFFFF {
		return nil, 0, EINVAL
	}
	sa.raw.Len = SizeofSockaddrInet4
	sa.raw.Family = AF_INET
	p := (*[2]byte)(unsafe.Pointer(&sa.raw.Port))
	p[0] = byte(sa.Port >> 8)
	p[1] = byte(sa.Port)
	for i := 0; i < len(sa.Addr); i++ {
		sa.raw.Addr[i] = sa.Addr[i]
	}
	return unsafe.Pointer(&sa.raw), _Socklen(sa.raw.Len), nil
}

func (sa *SockaddrInet6) sockaddr() (unsafe.Pointer, _Socklen, error) {
	if sa.Port < 0 || sa.Port > 0xFFFF {
		return nil, 0, EINVAL
	}
	sa.raw.Len = SizeofSockaddrInet6
	sa.raw.Family = AF_INET6
	p := (*[2]byte)(unsafe.Pointer(&sa.raw.Port))
	p[0] = byte(sa.Port >> 8)
	p[1] = byte(sa.Port)
	sa.raw.Scope_id = sa.ZoneId
	for i := 0; i < len(sa.Addr); i++ {
		sa.raw.Addr[i] = sa.Addr[i]
	}
	return unsafe.Pointer(&sa.raw), _Socklen(sa.raw.Len), nil
}

func (sa *SockaddrUnix) sockaddr() (unsafe.Pointer, _Socklen, error) {
	name := sa.Name
	n := len(name)
	if n >= len(sa.raw.Path) || n == 0 {
		return nil, 0, EINVAL
	}
	sa.raw.Len = byte(3 + n) // 2 for Family, Len; 1 for NUL
	sa.raw.Family = AF_UNIX
	for i := 0; i < n; i++ {
		sa.raw.Path[i] = int8(name[i])
	}
	return unsafe.Pointer(&sa.raw), _Socklen(sa.raw.Len), nil
}

func (sa *SockaddrDatalink) sockaddr() (unsafe.Pointer, _Socklen, error) {
	if sa.Index == 0 {
		return nil, 0, EINVAL
	}
	sa.raw.Len = sa.Len
	sa.raw.Family = AF_LINK
	sa.raw.Index = sa.Index
	sa.raw.Type = sa.Type
	sa.raw.Nlen = sa.Nlen
	sa.raw.Alen = sa.Alen
	sa.raw.Slen = sa.Slen
	for i := 0; i < len(sa.raw.Data); i++ {
		sa.raw.Data[i] = sa.Data[i]
	}
	return unsafe.Pointer(&sa.raw), SizeofSockaddrDatalink, nil
}

func anyToSockaddr(fd int, rsa *RawSockaddrAny) (Sockaddr, error) {
	switch rsa.Addr.Family {
	case AF_LINK:
		pp := (*RawSockaddrDatalink)(unsafe.Pointer(rsa))
		sa := new(SockaddrDatalink)
		sa.Len = pp.Len
		sa.Family = pp.Family
		sa.Index = pp.Index
		sa.Type = pp.Type
		sa.Nlen = pp.Nlen
		sa.Alen = pp.Alen
		sa.Slen = pp.Slen
		for i := 0; i < len(sa.Data); i++ {
			sa.Data[i] = pp.Data[i]
		}
		return sa, nil

	case AF_UNIX:
		pp := (*RawSockaddrUnix)(unsafe.Pointer(rsa))
		if pp.Len < 2 || pp.Len > SizeofSockaddrUnix {
			return nil, EINVAL
		}
		sa := new(SockaddrUnix)

		// Some BSDs include the trailing NUL in the length, whereas
		// others do not. Work around this by subtracting the leading
		// family and len. The path is then scanned to see if a NUL
		// terminator still exists within the length.
		n := int(pp.Len) - 2 // subtract leading Family, Len
		for i := 0; i < n; i++ {
			if pp.Path[i] == 0 {
				// found early NUL; assume Len included the NUL
				// or was overestimating.
				n = i
				break
			}
		}
		bytes := (*[len(pp.Path)]byte)(unsafe.Pointer(&pp.Path[0]))[0:n]
		sa.Name = string(bytes)
		return sa, nil

	case AF_INET:
		pp := (*RawSockaddrInet4)(unsafe.Pointer(rsa))
		sa := new(SockaddrInet4)
		p := (*[2]byte)(unsafe.Pointer(&pp.Port))
		sa.Port = int(p[0])<<8 + int(p[1])
		for i := 0; i < len(sa.Addr); i++ {
			sa.Addr[i] = pp.Addr[i]
		}
		return sa, nil

	case AF_INET6:
		pp := (*RawSockaddrInet6)(unsafe.Pointer(rsa))
		sa := new(SockaddrInet6)
		p := (*[2]byte)(unsafe.Pointer(&pp.Port))
		sa.Port = int(p[0])<<8 + int(p[1])
		sa.ZoneId = pp.Scope_id
		for i := 0; i < len(sa.Addr); i++ {
			sa.Addr[i] = pp.Addr[i]
		}
		return sa, nil
	}
	return anyToSockaddrGOOS(fd, rsa)
}

func Accept(fd int) (nfd int, sa Sockaddr, err error) {
	var rsa RawSockaddrAny
	var len _Socklen = SizeofSockaddrAny
	nfd, err = accept(fd, &rsa, &len)
	if err != nil {
		return
	}
	if (runtime.GOOS == "darwin" || runtime.GOOS == "ios") && len == 0 {
		// Accepted socket has no address.
		// This is likely due to a bug in xnu kernels,
		// where instead of ECONNABORTED error socket
		// is accepted, but has no address.
		Close(nfd)
		return 0, nil, ECONNABORTED
	}
	sa, err = anyToSockaddr(fd, &rsa)
	if err != nil {
		Close(nfd)
		nfd = 0
	}
	return
}

func Getsockname(fd int) (sa Sockaddr, err error) {
	var rsa RawSockaddrAny
	var len _Socklen = SizeofSockaddrAny
	if err = getsockname(fd, &rsa, &len); err != nil {
		return
	}
	// TODO(jsing): DragonFly has a "bug" (see issue 3349), which should be
	// reported upstream.
	if runtime.GOOS == "dragonfly" && rsa.Addr.Family == AF_UNSPEC && rsa.Addr.Len == 0 {
		rsa.Addr.Family = AF_UNIX
		rsa.Addr.Len = SizeofSockaddrUnix
	}
	return anyToSockaddr(fd, &rsa)
}

//sysnb	socketpair(domain int, typ int, proto int, fd *[2]int32) (err error)

// GetsockoptString returns the string value of the socket option opt for the
// socket associated with fd at the given socket level.
func GetsockoptString(fd, level, opt int) (string, error) {
	buf := make([]byte, 256)
	vallen := _Socklen(len(buf))
	err := getsockopt(fd, level, opt, unsafe.Pointer(&buf[0]), &vallen)
	if err != nil {
		return "", err
	}
	return string(buf[:vallen-1]), nil
}

//sys	recvfrom(fd int, p []byte, flags int, from *RawSockaddrAny, fromlen *_Socklen) (n int, err error)
//sys	sendto(s int, buf []byte, flags int, to unsafe.Pointer, addrlen _Socklen) (err error)
//sys	recvmsg(s int, msg *Msghdr, flags int) (n int, err error)

func Recvmsg(fd int, p, oob []byte, flags int) (n, oobn int, recvflags int, from Sockaddr, err error) {
	var msg Msghdr
	var rsa RawSockaddrAny
	msg.Name = (*byte)(unsafe.Pointer(&rsa))
	msg.Namelen = uint32(SizeofSockaddrAny)
	var iov Iovec
	if len(p) > 0 {
		iov.Base = (*byte)(unsafe.Pointer(&p[0]))
		iov.SetLen(len(p))
	}
	var dummy byte
	if len(oob) > 0 {
		// receive at least one normal byte
		if len(p) == 0 {
			iov.Base = &dummy
			iov.SetLen(1)
		}
		msg.Control = (*byte)(unsafe.Pointer(&oob[0]))
		msg.SetControllen(len(oob))
	}
	msg.Iov = &iov
	msg.Iovlen = 1
	if n, err = recvmsg(fd, &msg, flags); err != nil {
		return
	}
	oobn = int(msg.Controllen)
	recvflags = int(msg.Flags)
	// source address is only specified if the socket is unconnected
	if rsa.Addr.Family != AF_UNSPEC {
		from, err = anyToSockaddr(fd, &rsa)
	}
	return
}

//sys	sendmsg(s int, msg *Msghdr, flags int) (n int, err error)

func Sendmsg(fd int, p, oob []byte, to Sockaddr, flags int) (err error) {
	_, err = SendmsgN(fd, p, oob, to, flags)
	return
}

func SendmsgN(fd int, p, oob []byte, to Sockaddr, flags int) (n int, err error) {
	var ptr unsafe.Pointer
	var salen _Socklen
	if to != nil {
		ptr, salen, err = to.sockaddr()
		if err != nil {
			return 0, err
		}
	}
	var msg Msghdr
	msg.Name = (*byte)(unsafe.Pointer(ptr))
	msg.Namelen = uint32(salen)
	var iov Iovec
	if len(p) > 0 {
		iov.Base = (*byte)(unsafe.Pointer(&p[0]))
		iov.SetLen(len(p))
	}
	var dummy byte
	if len(oob) > 0 {
		// send at least one normal byte
		if len(p) == 0 {
			iov.Base = &dummy
			iov.SetLen(1)
		}
		msg.Control = (*byte)(unsafe.Pointer(&oob[0]))
		msg.SetControllen(len(oob))
	}
	msg.Iov = &iov
	msg.Iovlen = 1
	if n, err = sendmsg(fd, &msg, flags); err != nil {
		return 0, err
	}
	if len(oob) > 0 && len(p) == 0 {
		n = 0
	}
	return n, nil
}

//sys	kevent(kq int, change unsafe.Pointer, nchange int, event unsafe.Pointer, nevent int, timeout *Timespec) (n int, err error)

func Kevent(kq int, changes, events []Kevent_t, timeout *Timespec) (n int, err error) {
	var change, event unsafe.Pointer
	if len(changes) > 0 {
		change = unsafe.Pointer(&changes[0])
	}
	if len(events) > 0 {
		event = unsafe.Pointer(&events[0])
	}
	return kevent(kq, change, len(changes), event, len(events), timeout)
}

// sysctlmib translates name to mib number and appends any additional args.
func sysctlmib(name string, args ...int) ([]_C_int, error) {
	// Translate name to mib number.
	mib, err := nametomib(name)
	if err != nil {
		return nil, err
	}

	for _, a := range args {
		mib = append(mib, _C_int(a))
	}

	return mib, nil
}

func Sysctl(name string) (string, error) {
	return SysctlArgs(name)
}

func SysctlArgs(name string, args ...int) (string, error) {
	buf, err := SysctlRaw(name, args...)
	if err != nil {
		return "", err
	}
	n := len(buf)

	// Throw away terminating NUL.
	if n > 0 && buf[n-1] == '\x00' {
		n--
	}
	return string(buf[0:n]), nil
}

func SysctlUint32(name string) (uint32, error) {
	return SysctlUint32Args(name)
}

func SysctlUint32Args(name string, args ...int) (uint32, error) {
	mib, err := sysctlmib(name, args...)
	if err != nil {
		return 0, err
	}

	n := uintptr(4)
	buf := make([]byte, 4)
	if err := sysctl(mib, &buf[0], &n, nil, 0); err != nil {
		return 0, err
	}
	if n != 4 {
		return 0, EIO
	}
	return *(*uint32)(unsafe.Pointer(&buf[0])), nil
}

func SysctlUint64(name string, args ...int) (uint64, error) {
	mib, err := sysctlmib(name, args...)
	if err != nil {
		return 0, err
	}

	n := uintptr(8)
	buf := make([]byte, 8)
	if err := sysctl(mib, &buf[0], &n, nil, 0); err != nil {
		return 0, err
	}
	if n != 8 {
		return 0, EIO
	}
	return *(*uint64)(unsafe.Pointer(&buf[0])), nil
}

func SysctlRaw(name string, args ...int) ([]byte, error) {
	mib, err := sysctlmib(name, args...)
	if err != nil {
		return nil, err
	}

	// Find size.
	n := uintptr(0)
	if err := sysctl(mib, nil, &n, nil, 0); err != nil {
		return nil, err
	}
	if n == 0 {
		return nil, nil
	}

	// Read into buffer of that size.
	buf := make([]byte, n)
	if err := sysctl(mib, &buf[0], &n, nil, 0); err != nil {
		return nil, err
	}

	// The actual call may return less than the original reported required
	// size so ensure we deal with that.
	return buf[:n], nil
}

func SysctlClockinfo(name string) (*Clockinfo, error) {
	mib, err := sysctlmib(name)
	if err != nil {
		return nil, err
	}

	n := uintptr(SizeofClockinfo)
	var ci Clockinfo
	if err := sysctl(mib, (*byte)(unsafe.Pointer(&ci)), &n, nil, 0); err != nil {
		return nil, err
	}
	if n != SizeofClockinfo {
		return nil, EIO
	}
	return &ci, nil
}

func SysctlTimeval(name string) (*Timeval, error) {
	mib, err := sysctlmib(name)
	if err != nil {
		return nil, err
	}

	var tv Timeval
	n := uintptr(unsafe.Sizeof(tv))
	if err := sysctl(mib, (*byte)(unsafe.Pointer(&tv)), &n, nil, 0); err != nil {
		return nil, err
	}
	if n != unsafe.Sizeof(tv) {
		return nil, EIO
	}
	return &tv, nil
}

//sys	utimes(path string, timeval *[2]Timeval) (err error)

func Utimes(path string, tv []Timeval) error {
	if tv == nil {
		return utimes(path, nil)
	}
	if len(tv) != 2 {
		return EINVAL
	}
	return utimes(path, (*[2]Timeval)(unsafe.Pointer(&tv[0])))
}

func UtimesNano(path string, ts []Timespec) error {
	if ts == nil {
		err := utimensat(AT_FDCWD, path, nil, 0)
		if err != ENOSYS {
			return err
		}
		return utimes(path, nil)
	}
	if len(ts) != 2 {
		return EINVAL
	}
	// Darwin setattrlist can set nanosecond timestamps
	err := setattrlistTimes(path, ts, 0)
	if err != ENOSYS {
		return err
	}
	err = utimensat(AT_FDCWD, path, (*[2]Timespec)(unsafe.Pointer(&ts[0])), 0)
	if err != ENOSYS {
		return err
	}
	// Not as efficient as it could be because Timespec and
	// Timeval have different types in the different OSes
	tv := [2]Timeval{
		NsecToTimeval(TimespecToNsec(ts[0])),
		NsecToTimeval(TimespecToNsec(ts[1])),
	}
	return utimes(path, (*[2]Timeval)(unsafe.Pointer(&tv[0])))
}

func UtimesNanoAt(dirfd int, path string, ts []Timespec, flags int) error {
	if ts == nil {
		return utimensat(dirfd, path, nil, flags)
	}
	if len(ts) != 2 {
		return EINVAL
	}
	err := setattrlistTimes(path, ts, flags)
	if err != ENOSYS {
		return err
	}
	return utimensat(dirfd, path, (*[2]Timespec)(unsafe.Pointer(&ts[0])), flags)
}

//sys	futimes(fd int, timeval *[2]Timeval) (err error)

func Futimes(fd int, tv []Timeval) error {
	if tv == nil {
		return futimes(fd, nil)
	}
	if len(tv) != 2 {
		return EINVAL
	}
	return futimes(fd, (*[2]Timeval)(unsafe.Pointer(&tv[0])))
}

<<<<<<< HEAD
//sys   poll(fds *PollFd, nfds int, timeout int) (n int, err error)
=======
//sys	poll(fds *PollFd, nfds int, timeout int) (n int, err error)
>>>>>>> 21d198fe

func Poll(fds []PollFd, timeout int) (n int, err error) {
	if len(fds) == 0 {
		return poll(nil, 0, timeout)
	}
	return poll(&fds[0], len(fds), timeout)
}

// TODO: wrap
//	Acct(name nil-string) (err error)
//	Gethostuuid(uuid *byte, timeout *Timespec) (err error)
//	Ptrace(req int, pid int, addr uintptr, data int) (ret uintptr, err error)

var mapper = &mmapper{
	active: make(map[*byte][]byte),
	mmap:   mmap,
	munmap: munmap,
}

func Mmap(fd int, offset int64, length int, prot int, flags int) (data []byte, err error) {
	return mapper.Mmap(fd, offset, length, prot, flags)
}

func Munmap(b []byte) (err error) {
	return mapper.Munmap(b)
}

//sys	Madvise(b []byte, behav int) (err error)
//sys	Mlock(b []byte) (err error)
//sys	Mlockall(flags int) (err error)
//sys	Mprotect(b []byte, prot int) (err error)
//sys	Msync(b []byte, flags int) (err error)
//sys	Munlock(b []byte) (err error)
//sys	Munlockall() (err error)<|MERGE_RESOLUTION|>--- conflicted
+++ resolved
@@ -627,11 +627,7 @@
 	return futimes(fd, (*[2]Timeval)(unsafe.Pointer(&tv[0])))
 }
 
-<<<<<<< HEAD
-//sys   poll(fds *PollFd, nfds int, timeout int) (n int, err error)
-=======
 //sys	poll(fds *PollFd, nfds int, timeout int) (n int, err error)
->>>>>>> 21d198fe
 
 func Poll(fds []PollFd, timeout int) (n int, err error) {
 	if len(fds) == 0 {
