// Copyright 2018 The Go Authors. All rights reserved.
// Use of this source code is governed by a BSD-style
// license that can be found in the LICENSE file.

//go:build riscv64 && linux
// +build riscv64,linux

package unix

import "unsafe"

func EpollCreate(size int) (fd int, err error) {
	if size <= 0 {
		return -1, EINVAL
	}
	return EpollCreate1(0)
}

//sys	EpollWait(epfd int, events []EpollEvent, msec int) (n int, err error) = SYS_EPOLL_PWAIT
//sys	Fadvise(fd int, offset int64, length int64, advice int) (err error) = SYS_FADVISE64
//sys	Fchown(fd int, uid int, gid int) (err error)
//sys	Fstat(fd int, stat *Stat_t) (err error)
//sys	Fstatat(fd int, path string, stat *Stat_t, flags int) (err error)
//sys	Fstatfs(fd int, buf *Statfs_t) (err error)
//sys	Ftruncate(fd int, length int64) (err error)
//sysnb	Getegid() (egid int)
//sysnb	Geteuid() (euid int)
//sysnb	Getgid() (gid int)
//sysnb	Getrlimit(resource int, rlim *Rlimit) (err error)
//sysnb	Getuid() (uid int)
//sys	Listen(s int, n int) (err error)
//sys	Pread(fd int, p []byte, offset int64) (n int, err error) = SYS_PREAD64
//sys	Pwrite(fd int, p []byte, offset int64) (n int, err error) = SYS_PWRITE64
//sys	Seek(fd int, offset int64, whence int) (off int64, err error) = SYS_LSEEK

func Select(nfd int, r *FdSet, w *FdSet, e *FdSet, timeout *Timeval) (n int, err error) {
	var ts *Timespec
	if timeout != nil {
		ts = &Timespec{Sec: timeout.Sec, Nsec: timeout.Usec * 1000}
	}
	return Pselect(nfd, r, w, e, ts, nil)
}

//sys	sendfile(outfd int, infd int, offset *int64, count int) (written int, err error)
//sys	setfsgid(gid int) (prev int, err error)
//sys	setfsuid(uid int) (prev int, err error)
//sysnb	Setregid(rgid int, egid int) (err error)
//sysnb	Setresgid(rgid int, egid int, sgid int) (err error)
//sysnb	Setresuid(ruid int, euid int, suid int) (err error)
//sysnb	Setrlimit(resource int, rlim *Rlimit) (err error)
//sysnb	Setreuid(ruid int, euid int) (err error)
//sys	Shutdown(fd int, how int) (err error)
//sys	Splice(rfd int, roff *int64, wfd int, woff *int64, len int, flags int) (n int64, err error)

func Stat(path string, stat *Stat_t) (err error) {
	return Fstatat(AT_FDCWD, path, stat, 0)
}

func Lchown(path string, uid int, gid int) (err error) {
	return Fchownat(AT_FDCWD, path, uid, gid, AT_SYMLINK_NOFOLLOW)
}

func Lstat(path string, stat *Stat_t) (err error) {
	return Fstatat(AT_FDCWD, path, stat, AT_SYMLINK_NOFOLLOW)
}

//sys	Statfs(path string, buf *Statfs_t) (err error)
//sys	SyncFileRange(fd int, off int64, n int64, flags int) (err error)
//sys	Truncate(path string, length int64) (err error)

func Ustat(dev int, ubuf *Ustat_t) (err error) {
	return ENOSYS
}

//sys	accept(s int, rsa *RawSockaddrAny, addrlen *_Socklen) (fd int, err error)
//sys	accept4(s int, rsa *RawSockaddrAny, addrlen *_Socklen, flags int) (fd int, err error)
//sys	bind(s int, addr unsafe.Pointer, addrlen _Socklen) (err error)
//sys	connect(s int, addr unsafe.Pointer, addrlen _Socklen) (err error)
//sysnb	getgroups(n int, list *_Gid_t) (nn int, err error)
//sysnb	setgroups(n int, list *_Gid_t) (err error)
//sys	getsockopt(s int, level int, name int, val unsafe.Pointer, vallen *_Socklen) (err error)
//sys	setsockopt(s int, level int, name int, val unsafe.Pointer, vallen uintptr) (err error)
//sysnb	socket(domain int, typ int, proto int) (fd int, err error)
//sysnb	socketpair(domain int, typ int, proto int, fd *[2]int32) (err error)
//sysnb	getpeername(fd int, rsa *RawSockaddrAny, addrlen *_Socklen) (err error)
//sysnb	getsockname(fd int, rsa *RawSockaddrAny, addrlen *_Socklen) (err error)
//sys	recvfrom(fd int, p []byte, flags int, from *RawSockaddrAny, fromlen *_Socklen) (n int, err error)
//sys	sendto(s int, buf []byte, flags int, to unsafe.Pointer, addrlen _Socklen) (err error)
//sys	recvmsg(s int, msg *Msghdr, flags int) (n int, err error)
//sys	sendmsg(s int, msg *Msghdr, flags int) (n int, err error)
//sys	mmap(addr uintptr, length uintptr, prot int, flags int, fd int, offset int64) (xaddr uintptr, err error)

//sysnb	Gettimeofday(tv *Timeval) (err error)

func setTimespec(sec, nsec int64) Timespec {
	return Timespec{Sec: sec, Nsec: nsec}
}

func setTimeval(sec, usec int64) Timeval {
	return Timeval{Sec: sec, Usec: usec}
}

func futimesat(dirfd int, path string, tv *[2]Timeval) (err error) {
	if tv == nil {
		return utimensat(dirfd, path, nil, 0)
	}

	ts := []Timespec{
		NsecToTimespec(TimevalToNsec(tv[0])),
		NsecToTimespec(TimevalToNsec(tv[1])),
	}
	return utimensat(dirfd, path, (*[2]Timespec)(unsafe.Pointer(&ts[0])), 0)
}

func Time(t *Time_t) (Time_t, error) {
	var tv Timeval
	err := Gettimeofday(&tv)
	if err != nil {
		return 0, err
	}
	if t != nil {
		*t = Time_t(tv.Sec)
	}
	return Time_t(tv.Sec), nil
}

func Utime(path string, buf *Utimbuf) error {
	tv := []Timeval{
		{Sec: buf.Actime},
		{Sec: buf.Modtime},
	}
	return Utimes(path, tv)
}

func utimes(path string, tv *[2]Timeval) (err error) {
	if tv == nil {
		return utimensat(AT_FDCWD, path, nil, 0)
	}

	ts := []Timespec{
		NsecToTimespec(TimevalToNsec(tv[0])),
		NsecToTimespec(TimevalToNsec(tv[1])),
	}
	return utimensat(AT_FDCWD, path, (*[2]Timespec)(unsafe.Pointer(&ts[0])), 0)
}

func Pipe(p []int) (err error) {
	if len(p) != 2 {
		return EINVAL
	}
	var pp [2]_C_int
	err = pipe2(&pp, 0)
	p[0] = int(pp[0])
	p[1] = int(pp[1])
	return
}

//sysnb	pipe2(p *[2]_C_int, flags int) (err error)

func Pipe2(p []int, flags int) (err error) {
	if len(p) != 2 {
		return EINVAL
	}
	var pp [2]_C_int
	err = pipe2(&pp, flags)
	p[0] = int(pp[0])
	p[1] = int(pp[1])
	return
}

func (r *PtraceRegs) PC() uint64 { return r.Pc }

func (r *PtraceRegs) SetPC(pc uint64) { r.Pc = pc }

func (iov *Iovec) SetLen(length int) {
	iov.Len = uint64(length)
}

func (msghdr *Msghdr) SetControllen(length int) {
	msghdr.Controllen = uint64(length)
}

func (msghdr *Msghdr) SetIovlen(length int) {
	msghdr.Iovlen = uint64(length)
}

func (cmsg *Cmsghdr) SetLen(length int) {
	cmsg.Len = uint64(length)
}

func (rsa *RawSockaddrNFCLLCP) SetServiceNameLen(length int) {
	rsa.Service_name_len = uint64(length)
}

<<<<<<< HEAD
=======
func InotifyInit() (fd int, err error) {
	return InotifyInit1(0)
}

>>>>>>> 21d198fe
func Pause() error {
	_, err := ppoll(nil, 0, nil, nil)
	return err
}

func Poll(fds []PollFd, timeout int) (n int, err error) {
	var ts *Timespec
	if timeout >= 0 {
		ts = new(Timespec)
		*ts = NsecToTimespec(int64(timeout) * 1e6)
	}
	if len(fds) == 0 {
		return ppoll(nil, 0, ts, nil)
	}
	return ppoll(&fds[0], len(fds), ts, nil)
}

func Renameat(olddirfd int, oldpath string, newdirfd int, newpath string) (err error) {
	return Renameat2(olddirfd, oldpath, newdirfd, newpath, 0)
}

//sys	kexecFileLoad(kernelFd int, initrdFd int, cmdlineLen int, cmdline string, flags int) (err error)

func KexecFileLoad(kernelFd int, initrdFd int, cmdline string, flags int) error {
	cmdlineLen := len(cmdline)
	if cmdlineLen > 0 {
		// Account for the additional NULL byte added by
		// BytePtrFromString in kexecFileLoad. The kexec_file_load
		// syscall expects a NULL-terminated string.
		cmdlineLen++
	}
	return kexecFileLoad(kernelFd, initrdFd, cmdlineLen, cmdline, flags)
}

// dup2 exists because func Dup3 in syscall_linux.go references
// it in an unreachable path. dup2 isn't available on arm64.
func dup2(oldfd int, newfd int) error<|MERGE_RESOLUTION|>--- conflicted
+++ resolved
@@ -192,13 +192,10 @@
 	rsa.Service_name_len = uint64(length)
 }
 
-<<<<<<< HEAD
-=======
 func InotifyInit() (fd int, err error) {
 	return InotifyInit1(0)
 }
 
->>>>>>> 21d198fe
 func Pause() error {
 	_, err := ppoll(nil, 0, nil, nil)
 	return err
