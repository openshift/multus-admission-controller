// cgo -godefs -objdir=/tmp/mips64/cgo -- -Wall -Werror -static -I/tmp/mips64/include linux/types.go | go run mkpost.go
// Code generated by the command above; see README.md. DO NOT EDIT.

//go:build mips64 && linux
// +build mips64,linux

package unix

const (
	SizeofPtr  = 0x8
	SizeofLong = 0x8
)

type (
	_C_long int64
)

type Timespec struct {
	Sec  int64
	Nsec int64
}

type Timeval struct {
	Sec  int64
	Usec int64
}

type Timex struct {
	Modes     uint32
	Offset    int64
	Freq      int64
	Maxerror  int64
	Esterror  int64
	Status    int32
	Constant  int64
	Precision int64
	Tolerance int64
	Time      Timeval
	Tick      int64
	Ppsfreq   int64
	Jitter    int64
	Shift     int32
	Stabil    int64
	Jitcnt    int64
	Calcnt    int64
	Errcnt    int64
	Stbcnt    int64
	Tai       int32
	_         [44]byte
}

type Time_t int64

type Tms struct {
	Utime  int64
	Stime  int64
	Cutime int64
	Cstime int64
}

type Utimbuf struct {
	Actime  int64
	Modtime int64
}

type Rusage struct {
	Utime    Timeval
	Stime    Timeval
	Maxrss   int64
	Ixrss    int64
	Idrss    int64
	Isrss    int64
	Minflt   int64
	Majflt   int64
	Nswap    int64
	Inblock  int64
	Oublock  int64
	Msgsnd   int64
	Msgrcv   int64
	Nsignals int64
	Nvcsw    int64
	Nivcsw   int64
}

type Stat_t struct {
	Dev     uint32
	Pad1    [3]uint32
	Ino     uint64
	Mode    uint32
	Nlink   uint32
	Uid     uint32
	Gid     uint32
	Rdev    uint32
	Pad2    [3]uint32
	Size    int64
	Atim    Timespec
	Mtim    Timespec
	Ctim    Timespec
	Blksize uint32
	Pad4    uint32
	Blocks  int64
}

type Dirent struct {
	Ino    uint64
	Off    int64
	Reclen uint16
	Type   uint8
	Name   [256]int8
	_      [5]byte
}

type Flock_t struct {
	Type   int16
	Whence int16
	Start  int64
	Len    int64
	Pid    int32
	_      [4]byte
}

type DmNameList struct {
	Dev  uint64
	Next uint32
	Name [0]byte
	_    [4]byte
}

const (
	FADV_DONTNEED = 0x4
	FADV_NOREUSE  = 0x5
)

type RawSockaddrNFCLLCP struct {
	Sa_family        uint16
	Dev_idx          uint32
	Target_idx       uint32
	Nfc_protocol     uint32
	Dsap             uint8
	Ssap             uint8
	Service_name     [63]uint8
	Service_name_len uint64
}

type RawSockaddr struct {
	Family uint16
	Data   [14]int8
}

type RawSockaddrAny struct {
	Addr RawSockaddr
	Pad  [96]int8
}

type Iovec struct {
	Base *byte
	Len  uint64
}

type Msghdr struct {
	Name       *byte
	Namelen    uint32
	Iov        *Iovec
	Iovlen     uint64
	Control    *byte
	Controllen uint64
	Flags      int32
	_          [4]byte
}

type Cmsghdr struct {
	Len   uint64
	Level int32
	Type  int32
}

type ifreq struct {
	Ifrn [16]byte
	Ifru [24]byte
}

const (
	SizeofSockaddrNFCLLCP = 0x60
	SizeofIovec           = 0x10
	SizeofMsghdr          = 0x38
	SizeofCmsghdr         = 0x10
)

const (
	SizeofSockFprog = 0x10
)

type PtraceRegs struct {
	Regs     [32]uint64
	Lo       uint64
	Hi       uint64
	Epc      uint64
	Badvaddr uint64
	Status   uint64
	Cause    uint64
}

type FdSet struct {
	Bits [16]int64
}

type Sysinfo_t struct {
	Uptime    int64
	Loads     [3]uint64
	Totalram  uint64
	Freeram   uint64
	Sharedram uint64
	Bufferram uint64
	Totalswap uint64
	Freeswap  uint64
	Procs     uint16
	Pad       uint16
	Totalhigh uint64
	Freehigh  uint64
	Unit      uint32
	_         [0]int8
	_         [4]byte
}

type Ustat_t struct {
	Tfree  int32
	Tinode uint64
	Fname  [6]int8
	Fpack  [6]int8
	_      [4]byte
}

type EpollEvent struct {
	Events uint32
	_      int32
	Fd     int32
	Pad    int32
}

const (
	OPEN_TREE_CLOEXEC = 0x80000
)

const (
	POLLRDHUP = 0x2000
)

type Sigset_t struct {
	Val [16]uint64
}

const _C__NSIG = 0x80

const (
	SIG_BLOCK   = 0x1
	SIG_UNBLOCK = 0x2
	SIG_SETMASK = 0x3
)

type Siginfo struct {
	Signo int32
	Code  int32
	Errno int32
	_     int32
	_     [112]byte
}

type Termios struct {
	Iflag  uint32
	Oflag  uint32
	Cflag  uint32
	Lflag  uint32
	Line   uint8
	Cc     [23]uint8
	Ispeed uint32
	Ospeed uint32
}

type Taskstats struct {
	Version                   uint16
	Ac_exitcode               uint32
	Ac_flag                   uint8
	Ac_nice                   uint8
	Cpu_count                 uint64
	Cpu_delay_total           uint64
	Blkio_count               uint64
	Blkio_delay_total         uint64
	Swapin_count              uint64
	Swapin_delay_total        uint64
	Cpu_run_real_total        uint64
	Cpu_run_virtual_total     uint64
	Ac_comm                   [32]int8
	Ac_sched                  uint8
	Ac_pad                    [3]uint8
	_                         [4]byte
	Ac_uid                    uint32
	Ac_gid                    uint32
	Ac_pid                    uint32
	Ac_ppid                   uint32
	Ac_btime                  uint32
	Ac_etime                  uint64
	Ac_utime                  uint64
	Ac_stime                  uint64
	Ac_minflt                 uint64
	Ac_majflt                 uint64
	Coremem                   uint64
	Virtmem                   uint64
	Hiwater_rss               uint64
	Hiwater_vm                uint64
	Read_char                 uint64
	Write_char                uint64
	Read_syscalls             uint64
	Write_syscalls            uint64
	Read_bytes                uint64
	Write_bytes               uint64
	Cancelled_write_bytes     uint64
	Nvcsw                     uint64
	Nivcsw                    uint64
	Ac_utimescaled            uint64
	Ac_stimescaled            uint64
	Cpu_scaled_run_real_total uint64
	Freepages_count           uint64
	Freepages_delay_total     uint64
	Thrashing_count           uint64
	Thrashing_delay_total     uint64
	Ac_btime64                uint64
	Compact_count             uint64
	Compact_delay_total       uint64
	Ac_tgid                   uint32
	Ac_tgetime                uint64
	Ac_exe_dev                uint64
	Ac_exe_inode              uint64
	Wpcopy_count              uint64
	Wpcopy_delay_total        uint64
<<<<<<< HEAD
=======
	Irq_count                 uint64
	Irq_delay_total           uint64
>>>>>>> 5aa3c004
}

type cpuMask uint64

const (
	_NCPUBITS = 0x40
)

const (
	CBitFieldMaskBit0  = 0x8000000000000000
	CBitFieldMaskBit1  = 0x4000000000000000
	CBitFieldMaskBit2  = 0x2000000000000000
	CBitFieldMaskBit3  = 0x1000000000000000
	CBitFieldMaskBit4  = 0x800000000000000
	CBitFieldMaskBit5  = 0x400000000000000
	CBitFieldMaskBit6  = 0x200000000000000
	CBitFieldMaskBit7  = 0x100000000000000
	CBitFieldMaskBit8  = 0x80000000000000
	CBitFieldMaskBit9  = 0x40000000000000
	CBitFieldMaskBit10 = 0x20000000000000
	CBitFieldMaskBit11 = 0x10000000000000
	CBitFieldMaskBit12 = 0x8000000000000
	CBitFieldMaskBit13 = 0x4000000000000
	CBitFieldMaskBit14 = 0x2000000000000
	CBitFieldMaskBit15 = 0x1000000000000
	CBitFieldMaskBit16 = 0x800000000000
	CBitFieldMaskBit17 = 0x400000000000
	CBitFieldMaskBit18 = 0x200000000000
	CBitFieldMaskBit19 = 0x100000000000
	CBitFieldMaskBit20 = 0x80000000000
	CBitFieldMaskBit21 = 0x40000000000
	CBitFieldMaskBit22 = 0x20000000000
	CBitFieldMaskBit23 = 0x10000000000
	CBitFieldMaskBit24 = 0x8000000000
	CBitFieldMaskBit25 = 0x4000000000
	CBitFieldMaskBit26 = 0x2000000000
	CBitFieldMaskBit27 = 0x1000000000
	CBitFieldMaskBit28 = 0x800000000
	CBitFieldMaskBit29 = 0x400000000
	CBitFieldMaskBit30 = 0x200000000
	CBitFieldMaskBit31 = 0x100000000
	CBitFieldMaskBit32 = 0x80000000
	CBitFieldMaskBit33 = 0x40000000
	CBitFieldMaskBit34 = 0x20000000
	CBitFieldMaskBit35 = 0x10000000
	CBitFieldMaskBit36 = 0x8000000
	CBitFieldMaskBit37 = 0x4000000
	CBitFieldMaskBit38 = 0x2000000
	CBitFieldMaskBit39 = 0x1000000
	CBitFieldMaskBit40 = 0x800000
	CBitFieldMaskBit41 = 0x400000
	CBitFieldMaskBit42 = 0x200000
	CBitFieldMaskBit43 = 0x100000
	CBitFieldMaskBit44 = 0x80000
	CBitFieldMaskBit45 = 0x40000
	CBitFieldMaskBit46 = 0x20000
	CBitFieldMaskBit47 = 0x10000
	CBitFieldMaskBit48 = 0x8000
	CBitFieldMaskBit49 = 0x4000
	CBitFieldMaskBit50 = 0x2000
	CBitFieldMaskBit51 = 0x1000
	CBitFieldMaskBit52 = 0x800
	CBitFieldMaskBit53 = 0x400
	CBitFieldMaskBit54 = 0x200
	CBitFieldMaskBit55 = 0x100
	CBitFieldMaskBit56 = 0x80
	CBitFieldMaskBit57 = 0x40
	CBitFieldMaskBit58 = 0x20
	CBitFieldMaskBit59 = 0x10
	CBitFieldMaskBit60 = 0x8
	CBitFieldMaskBit61 = 0x4
	CBitFieldMaskBit62 = 0x2
	CBitFieldMaskBit63 = 0x1
)

type SockaddrStorage struct {
	Family uint16
	Data   [118]byte
	_      uint64
}

type HDGeometry struct {
	Heads     uint8
	Sectors   uint8
	Cylinders uint16
	Start     uint64
}

type Statfs_t struct {
	Type    int64
	Bsize   int64
	Frsize  int64
	Blocks  uint64
	Bfree   uint64
	Files   uint64
	Ffree   uint64
	Bavail  uint64
	Fsid    Fsid
	Namelen int64
	Flags   int64
	Spare   [5]int64
}

type TpacketHdr struct {
	Status  uint64
	Len     uint32
	Snaplen uint32
	Mac     uint16
	Net     uint16
	Sec     uint32
	Usec    uint32
	_       [4]byte
}

const (
	SizeofTpacketHdr = 0x20
)

type RTCPLLInfo struct {
	Ctrl    int32
	Value   int32
	Max     int32
	Min     int32
	Posmult int32
	Negmult int32
	Clock   int64
}

type BlkpgPartition struct {
	Start   int64
	Length  int64
	Pno     int32
	Devname [64]uint8
	Volname [64]uint8
	_       [4]byte
}

const (
	BLKPG = 0x20001269
)

type XDPUmemReg struct {
	Addr     uint64
	Len      uint64
	Size     uint32
	Headroom uint32
	Flags    uint32
	_        [4]byte
}

type CryptoUserAlg struct {
	Name        [64]int8
	Driver_name [64]int8
	Module_name [64]int8
	Type        uint32
	Mask        uint32
	Refcnt      uint32
	Flags       uint32
}

type CryptoStatAEAD struct {
	Type         [64]int8
	Encrypt_cnt  uint64
	Encrypt_tlen uint64
	Decrypt_cnt  uint64
	Decrypt_tlen uint64
	Err_cnt      uint64
}

type CryptoStatAKCipher struct {
	Type         [64]int8
	Encrypt_cnt  uint64
	Encrypt_tlen uint64
	Decrypt_cnt  uint64
	Decrypt_tlen uint64
	Verify_cnt   uint64
	Sign_cnt     uint64
	Err_cnt      uint64
}

type CryptoStatCipher struct {
	Type         [64]int8
	Encrypt_cnt  uint64
	Encrypt_tlen uint64
	Decrypt_cnt  uint64
	Decrypt_tlen uint64
	Err_cnt      uint64
}

type CryptoStatCompress struct {
	Type            [64]int8
	Compress_cnt    uint64
	Compress_tlen   uint64
	Decompress_cnt  uint64
	Decompress_tlen uint64
	Err_cnt         uint64
}

type CryptoStatHash struct {
	Type      [64]int8
	Hash_cnt  uint64
	Hash_tlen uint64
	Err_cnt   uint64
}

type CryptoStatKPP struct {
	Type                      [64]int8
	Setsecret_cnt             uint64
	Generate_public_key_cnt   uint64
	Compute_shared_secret_cnt uint64
	Err_cnt                   uint64
}

type CryptoStatRNG struct {
	Type          [64]int8
	Generate_cnt  uint64
	Generate_tlen uint64
	Seed_cnt      uint64
	Err_cnt       uint64
}

type CryptoStatLarval struct {
	Type [64]int8
}

type CryptoReportLarval struct {
	Type [64]int8
}

type CryptoReportHash struct {
	Type       [64]int8
	Blocksize  uint32
	Digestsize uint32
}

type CryptoReportCipher struct {
	Type        [64]int8
	Blocksize   uint32
	Min_keysize uint32
	Max_keysize uint32
}

type CryptoReportBlkCipher struct {
	Type        [64]int8
	Geniv       [64]int8
	Blocksize   uint32
	Min_keysize uint32
	Max_keysize uint32
	Ivsize      uint32
}

type CryptoReportAEAD struct {
	Type        [64]int8
	Geniv       [64]int8
	Blocksize   uint32
	Maxauthsize uint32
	Ivsize      uint32
}

type CryptoReportComp struct {
	Type [64]int8
}

type CryptoReportRNG struct {
	Type     [64]int8
	Seedsize uint32
}

type CryptoReportAKCipher struct {
	Type [64]int8
}

type CryptoReportKPP struct {
	Type [64]int8
}

type CryptoReportAcomp struct {
	Type [64]int8
}

type LoopInfo struct {
	Number           int32
	Device           uint32
	Inode            uint64
	Rdevice          uint32
	Offset           int32
	Encrypt_type     int32
	Encrypt_key_size int32
	Flags            int32
	Name             [64]int8
	Encrypt_key      [32]uint8
	Init             [2]uint64
	Reserved         [4]int8
	_                [4]byte
}

type TIPCSubscr struct {
	Seq     TIPCServiceRange
	Timeout uint32
	Filter  uint32
	Handle  [8]int8
}

type TIPCSIOCLNReq struct {
	Peer     uint32
	Id       uint32
	Linkname [68]int8
}

type TIPCSIOCNodeIDReq struct {
	Peer uint32
	Id   [16]int8
}

type PPSKInfo struct {
	Assert_sequence uint32
	Clear_sequence  uint32
	Assert_tu       PPSKTime
	Clear_tu        PPSKTime
	Current_mode    int32
	_               [4]byte
}

const (
	PPS_GETPARAMS = 0x400870a1
	PPS_SETPARAMS = 0x800870a2
	PPS_GETCAP    = 0x400870a3
	PPS_FETCH     = 0xc00870a4
)

const (
	PIDFD_NONBLOCK = 0x80
)

type SysvIpcPerm struct {
	Key  int32
	Uid  uint32
	Gid  uint32
	Cuid uint32
	Cgid uint32
	Mode uint32
	_    [0]uint8
	Seq  uint16
	_    uint16
	_    uint64
	_    uint64
}
type SysvShmDesc struct {
	Perm   SysvIpcPerm
	Segsz  uint64
	Atime  int64
	Dtime  int64
	Ctime  int64
	Cpid   int32
	Lpid   int32
	Nattch uint64
	_      uint64
	_      uint64
}<|MERGE_RESOLUTION|>--- conflicted
+++ resolved
@@ -332,11 +332,8 @@
 	Ac_exe_inode              uint64
 	Wpcopy_count              uint64
 	Wpcopy_delay_total        uint64
-<<<<<<< HEAD
-=======
 	Irq_count                 uint64
 	Irq_delay_total           uint64
->>>>>>> 5aa3c004
 }
 
 type cpuMask uint64
