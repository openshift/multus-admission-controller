--- conflicted
+++ resolved
@@ -70,76 +70,7 @@
 
 // ioctl itself should not be exposed directly, but additional get/set
 // functions for specific types are permissible.
-<<<<<<< HEAD
-
-// IoctlRetInt performs an ioctl operation specified by req on a device
-// associated with opened file descriptor fd, and returns a non-negative
-// integer that is returned by the ioctl syscall.
-func IoctlRetInt(fd int, req uint) (int, error) {
-	ret, _, err := Syscall(SYS_IOCTL, uintptr(fd), uintptr(req), 0)
-	if err != 0 {
-		return 0, err
-	}
-	return int(ret), nil
-}
-
-func IoctlSetRTCTime(fd int, value *RTCTime) error {
-	err := ioctl(fd, RTC_SET_TIME, uintptr(unsafe.Pointer(value)))
-	runtime.KeepAlive(value)
-	return err
-}
-
-func IoctlSetRTCWkAlrm(fd int, value *RTCWkAlrm) error {
-	err := ioctl(fd, RTC_WKALM_SET, uintptr(unsafe.Pointer(value)))
-	runtime.KeepAlive(value)
-	return err
-}
-
-func IoctlGetUint32(fd int, req uint) (uint32, error) {
-	var value uint32
-	err := ioctl(fd, req, uintptr(unsafe.Pointer(&value)))
-	return value, err
-}
-
-func IoctlGetRTCTime(fd int) (*RTCTime, error) {
-	var value RTCTime
-	err := ioctl(fd, RTC_RD_TIME, uintptr(unsafe.Pointer(&value)))
-	return &value, err
-}
-=======
 // These are defined in ioctl.go and ioctl_linux.go.
->>>>>>> 21d198fe
-
-func IoctlGetRTCWkAlrm(fd int) (*RTCWkAlrm, error) {
-	var value RTCWkAlrm
-	err := ioctl(fd, RTC_WKALM_RD, uintptr(unsafe.Pointer(&value)))
-	return &value, err
-}
-
-// IoctlFileClone performs an FICLONERANGE ioctl operation to clone the range of
-// data conveyed in value to the file associated with the file descriptor
-// destFd. See the ioctl_ficlonerange(2) man page for details.
-func IoctlFileCloneRange(destFd int, value *FileCloneRange) error {
-	err := ioctl(destFd, FICLONERANGE, uintptr(unsafe.Pointer(value)))
-	runtime.KeepAlive(value)
-	return err
-}
-
-// IoctlFileClone performs an FICLONE ioctl operation to clone the entire file
-// associated with the file description srcFd to the file associated with the
-// file descriptor destFd. See the ioctl_ficlone(2) man page for details.
-func IoctlFileClone(destFd, srcFd int) error {
-	return ioctl(destFd, FICLONE, uintptr(srcFd))
-}
-
-// IoctlFileClone performs an FIDEDUPERANGE ioctl operation to share the range of
-// data conveyed in value with the file associated with the file descriptor
-// destFd. See the ioctl_fideduperange(2) man page for details.
-func IoctlFileDedupeRange(destFd int, value *FileDedupeRange) error {
-	err := ioctl(destFd, FIDEDUPERANGE, uintptr(unsafe.Pointer(value)))
-	runtime.KeepAlive(value)
-	return err
-}
 
 //sys	Linkat(olddirfd int, oldpath string, newdirfd int, newpath string, flags int) (err error)
 
@@ -973,8 +904,6 @@
 	return unsafe.Pointer(&sa.raw), SizeofSockaddrIUCV, nil
 }
 
-<<<<<<< HEAD
-=======
 type SockaddrNFC struct {
 	DeviceIdx   uint32
 	TargetIdx   uint32
@@ -1019,7 +948,6 @@
 	return GetsockoptInt(fd, SOL_SOCKET, SO_PROTOCOL)
 }
 
->>>>>>> 21d198fe
 func anyToSockaddr(fd int, rsa *RawSockaddrAny) (Sockaddr, error) {
 	switch rsa.Addr.Family {
 	case AF_NETLINK:
@@ -1070,11 +998,7 @@
 		return sa, nil
 
 	case AF_INET:
-<<<<<<< HEAD
-		proto, err := GetsockoptInt(fd, SOL_SOCKET, SO_PROTOCOL)
-=======
 		proto, err := socketProtocol(fd)
->>>>>>> 21d198fe
 		if err != nil {
 			return nil, err
 		}
@@ -1100,11 +1024,7 @@
 		}
 
 	case AF_INET6:
-<<<<<<< HEAD
-		proto, err := GetsockoptInt(fd, SOL_SOCKET, SO_PROTOCOL)
-=======
 		proto, err := socketProtocol(fd)
->>>>>>> 21d198fe
 		if err != nil {
 			return nil, err
 		}
@@ -1227,22 +1147,6 @@
 		return sa, nil
 
 	case AF_CAN:
-<<<<<<< HEAD
-		pp := (*RawSockaddrCAN)(unsafe.Pointer(rsa))
-		sa := &SockaddrCAN{
-			Ifindex: int(pp.Ifindex),
-		}
-		rx := (*[4]byte)(unsafe.Pointer(&sa.RxID))
-		for i := 0; i < 4; i++ {
-			rx[i] = pp.Addr[i]
-		}
-		tx := (*[4]byte)(unsafe.Pointer(&sa.TxID))
-		for i := 0; i < 4; i++ {
-			tx[i] = pp.Addr[i+4]
-		}
-		return sa, nil
-
-=======
 		proto, err := socketProtocol(fd)
 		if err != nil {
 			return nil, err
@@ -1311,7 +1215,6 @@
 		default:
 			return nil, EINVAL
 		}
->>>>>>> 21d198fe
 	}
 	return nil, EAFNOSUPPORT
 }
@@ -2030,15 +1933,9 @@
 //sys	Syncfs(fd int) (err error)
 //sysnb	Sysinfo(info *Sysinfo_t) (err error)
 //sys	Tee(rfd int, wfd int, len int, flags int) (n int64, err error)
-<<<<<<< HEAD
-//sysnb TimerfdCreate(clockid int, flags int) (fd int, err error)
-//sysnb TimerfdGettime(fd int, currValue *ItimerSpec) (err error)
-//sysnb TimerfdSettime(fd int, flags int, newValue *ItimerSpec, oldValue *ItimerSpec) (err error)
-=======
 //sysnb	TimerfdCreate(clockid int, flags int) (fd int, err error)
 //sysnb	TimerfdGettime(fd int, currValue *ItimerSpec) (err error)
 //sysnb	TimerfdSettime(fd int, flags int, newValue *ItimerSpec, oldValue *ItimerSpec) (err error)
->>>>>>> 21d198fe
 //sysnb	Tgkill(tgid int, tid int, sig syscall.Signal) (err error)
 //sysnb	Times(tms *Tms) (ticks uintptr, err error)
 //sysnb	Umask(mask int) (oldmask int)
