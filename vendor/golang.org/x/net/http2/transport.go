--- conflicted
+++ resolved
@@ -131,8 +131,6 @@
 	// Defaults to 15s.
 	PingTimeout time.Duration
 
-<<<<<<< HEAD
-=======
 	// WriteByteTimeout is the timeout after which the connection will be
 	// closed no data can be written to it. The timeout begins when data is
 	// available to write, and is extended whenever any bytes are written.
@@ -144,7 +142,6 @@
 	// The errType consists of only ASCII word characters.
 	CountError func(errType string)
 
->>>>>>> 21d198fe
 	// t1, if non-nil, is the standard library Transport using
 	// this transport. Its settings are used (but not its
 	// RoundTrip method, etc).
@@ -284,11 +281,7 @@
 	br              *bufio.Reader
 	lastActive      time.Time
 	lastIdle        time.Time // time last idle
-<<<<<<< HEAD
-	// Settings from peer: (also guarded by mu)
-=======
 	// Settings from peer: (also guarded by wmu)
->>>>>>> 21d198fe
 	maxFrameSize          uint32
 	maxConcurrentStreams  uint32
 	peerMaxHeaderListSize uint64
@@ -747,8 +740,6 @@
 	}
 }
 
-<<<<<<< HEAD
-=======
 // SetDoNotReuse marks cc as not reusable for future HTTP requests.
 func (cc *ClientConn) SetDoNotReuse() {
 	cc.mu.Lock()
@@ -756,7 +747,6 @@
 	cc.doNotReuse = true
 }
 
->>>>>>> 21d198fe
 func (cc *ClientConn) setGoAway(f *GoAwayFrame) {
 	cc.mu.Lock()
 	defer cc.mu.Unlock()
@@ -886,15 +876,9 @@
 	}
 
 	st.canTakeNewRequest = cc.goAway == nil && !cc.closed && !cc.closing && maxConcurrentOkay &&
-<<<<<<< HEAD
-		int64(cc.nextStreamID)+2*int64(cc.pendingRequests) < math.MaxInt32 &&
-		!cc.tooIdleLocked()
-	st.freshConn = cc.nextStreamID == 1 && st.canTakeNewRequest
-=======
 		!cc.doNotReuse &&
 		int64(cc.nextStreamID)+2*int64(cc.pendingRequests) < math.MaxInt32 &&
 		!cc.tooIdleLocked()
->>>>>>> 21d198fe
 	return
 }
 
@@ -1019,18 +1003,6 @@
 	}
 	defer cc.cond.Broadcast()
 	defer cc.mu.Unlock()
-<<<<<<< HEAD
-	for id, cs := range cc.streams {
-		select {
-		case cs.resc <- resAndError{err: err}:
-		default:
-		}
-		cs.bufPipe.CloseWithError(err)
-		delete(cc.streams, id)
-	}
-	cc.closed = true
-=======
->>>>>>> 21d198fe
 	return cc.tconn.Close()
 }
 
@@ -1040,38 +1012,6 @@
 func (cc *ClientConn) Close() error {
 	err := errors.New("http2: client connection force closed via ClientConn.Close")
 	return cc.closeForError(err)
-<<<<<<< HEAD
-}
-
-// closes the client connection immediately. In-flight requests are interrupted.
-func (cc *ClientConn) closeForLostPing() error {
-	err := errors.New("http2: client connection lost")
-	return cc.closeForError(err)
-}
-
-const maxAllocFrameSize = 512 << 10
-
-// frameBuffer returns a scratch buffer suitable for writing DATA frames.
-// They're capped at the min of the peer's max frame size or 512KB
-// (kinda arbitrarily), but definitely capped so we don't allocate 4GB
-// bufers.
-func (cc *ClientConn) frameScratchBuffer() []byte {
-	cc.mu.Lock()
-	size := cc.maxFrameSize
-	if size > maxAllocFrameSize {
-		size = maxAllocFrameSize
-	}
-	for i, buf := range cc.freeBuf {
-		if len(buf) >= int(size) {
-			cc.freeBuf[i] = nil
-			cc.mu.Unlock()
-			return buf[:size]
-		}
-	}
-	cc.mu.Unlock()
-	return make([]byte, size)
-=======
->>>>>>> 21d198fe
 }
 
 // closes the client connection immediately. In-flight requests are interrupted.
@@ -1330,23 +1270,6 @@
 		return err
 	}
 
-<<<<<<< HEAD
-	defer func() {
-		cc.wmu.Lock()
-		werr := cc.werr
-		cc.wmu.Unlock()
-		if werr != nil {
-			cc.Close()
-		}
-	}()
-
-	cc.wmu.Lock()
-	endStream := !hasBody && !hasTrailers
-	werr := cc.writeHeaders(cs.ID, endStream, int(cc.maxFrameSize), hdrs)
-	cc.wmu.Unlock()
-	traceWroteHeaders(cs.trace)
-	cc.mu.Unlock()
-=======
 	hasBody := cs.reqBodyContentLength != 0
 	if !hasBody {
 		cs.sentEndStream = true
@@ -1372,7 +1295,6 @@
 				return err
 			}
 		}
->>>>>>> 21d198fe
 
 		if err = cs.writeRequestBody(req); err != nil {
 			if err != errStopReqBodyWrite {
@@ -1534,14 +1456,7 @@
 			return errClientConnUnusable
 		}
 		cc.lastIdle = time.Time{}
-<<<<<<< HEAD
-		if int64(len(cc.streams))+1 <= int64(cc.maxConcurrentStreams) {
-			if waitingForConn != nil {
-				close(waitingForConn)
-			}
-=======
 		if int64(len(cc.streams)) < int64(cc.maxConcurrentStreams) {
->>>>>>> 21d198fe
 			return nil
 		}
 		cc.pendingRequests++
@@ -1790,13 +1705,9 @@
 	}
 }
 
-<<<<<<< HEAD
-// requires cc.mu be held.
-=======
 var errNilRequestURL = errors.New("http2: Request.URI is nil")
 
 // requires cc.wmu be held.
->>>>>>> 21d198fe
 func (cc *ClientConn) encodeHeaders(req *http.Request, addGzipHeader bool, trailers string, contentLength int64) ([]byte, error) {
 	cc.hbuf.Reset()
 	if req.URL == nil {
@@ -1891,11 +1802,7 @@
 				if vv[0] == "" {
 					continue
 				}
-<<<<<<< HEAD
-			} else if strings.EqualFold(k, "cookie") {
-=======
 			} else if asciiEqualFold(k, "cookie") {
->>>>>>> 21d198fe
 				// Per 8.1.2.5 To allow for better compression efficiency, the
 				// Cookie header field MAY be split into separate header fields,
 				// each with one or more cookie-pairs.
@@ -2051,16 +1958,6 @@
 
 func (cc *ClientConn) forgetStreamID(id uint32) {
 	cc.mu.Lock()
-<<<<<<< HEAD
-	defer cc.mu.Unlock()
-	cs := cc.streams[id]
-	if andRemove && cs != nil && !cc.closed {
-		cc.lastActive = time.Now()
-		delete(cc.streams, id)
-		if len(cc.streams) == 0 && cc.idleTimer != nil {
-			cc.idleTimer.Reset(cc.idleTimeout)
-			cc.lastIdle = time.Now()
-=======
 	slen := len(cc.streams)
 	delete(cc.streams, id)
 	if len(cc.streams) != slen-1 {
@@ -2079,7 +1976,6 @@
 	if closeOnIdle && cc.streamsReserved == 0 && len(cc.streams) == 0 {
 		if VerboseLogs {
 			cc.vlogf("http2: Transport closing idle conn %p (forSingleUse=%v, maxStream=%v)", cc, cc.singleUse, cc.nextStreamID-2)
->>>>>>> 21d198fe
 		}
 		cc.closed = true
 		defer cc.tconn.Close()
@@ -2090,14 +1986,8 @@
 
 // clientConnReadLoop is the state owned by the clientConn's frame-reading readLoop.
 type clientConnReadLoop struct {
-<<<<<<< HEAD
-	_             incomparable
-	cc            *ClientConn
-	closeWhenIdle bool
-=======
 	_  incomparable
 	cc *ClientConn
->>>>>>> 21d198fe
 }
 
 // readLoop runs in its own goroutine and reads and dispatches frames.
@@ -2407,26 +2297,11 @@
 		return nil, nil
 	}
 
-<<<<<<< HEAD
-	streamEnded := f.StreamEnded()
-	isHead := cs.req.Method == "HEAD"
-	if !streamEnded || isHead {
-		res.ContentLength = -1
-		if clens := res.Header["Content-Length"]; len(clens) == 1 {
-			if cl, err := strconv.ParseUint(clens[0], 10, 63); err == nil {
-				res.ContentLength = int64(cl)
-			} else {
-				// TODO: care? unlike http/1, it won't mess up our framing, so it's
-				// more safe smuggling-wise to ignore.
-			}
-		} else if len(clens) > 1 {
-=======
 	res.ContentLength = -1
 	if clens := res.Header["Content-Length"]; len(clens) == 1 {
 		if cl, err := strconv.ParseUint(clens[0], 10, 63); err == nil {
 			res.ContentLength = int64(cl)
 		} else {
->>>>>>> 21d198fe
 			// TODO: care? unlike http/1, it won't mess up our framing, so it's
 			// more safe smuggling-wise to ignore.
 		}
