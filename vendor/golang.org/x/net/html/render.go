--- conflicted
+++ resolved
@@ -85,11 +85,7 @@
 		if _, err := w.WriteString("<!--"); err != nil {
 			return err
 		}
-<<<<<<< HEAD
-		if err := escape(w, n.Data); err != nil {
-=======
 		if err := escapeComment(w, n.Data); err != nil {
->>>>>>> 5aa3c004
 			return err
 		}
 		if _, err := w.WriteString("-->"); err != nil {
