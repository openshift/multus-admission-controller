--- conflicted
+++ resolved
@@ -62,7 +62,6 @@
 		glog.Fatalf("error to get process info: %s", err.Error())
 	}
 
-<<<<<<< HEAD
 	// Register metrics
 	prometheus.MustRegister(localmetrics.NetDefAttachInstanceCounter)
 	prometheus.MustRegister(localmetrics.NetDefAttachEnabledInstanceUp)
@@ -71,14 +70,11 @@
 	prometheus.Unregister(prometheus.NewProcessCollector(prometheus.ProcessCollectorOpts{}))
 	prometheus.Unregister(prometheus.NewGoCollector())
 
-=======
->>>>>>> ccd6c61c
 	/* init API client */
 	webhook.SetupInClusterClient()
 	// start metrics sever
 	startHTTPMetricServer(*metricsAddress)
 
-<<<<<<< HEAD
 	//Start watching for pod creations
 	go controller.StartWatching()
 
@@ -86,17 +82,8 @@
 		/* register handlers */
 		var httpServer *http.Server
 		http.HandleFunc("/validate", webhook.ValidateHandler)
-
 		http.HandleFunc("/isolate", webhook.IsolateHandler)
 
-=======
-	go func() {
-		/* register handlers */
-		var httpServer *http.Server
-		http.HandleFunc("/validate", webhook.ValidateHandler)
-		http.HandleFunc("/isolate", webhook.IsolateHandler)
-
->>>>>>> ccd6c61c
 		/* start serving */
 		httpServer = &http.Server{
 			Addr: fmt.Sprintf("%s:%d", *address, *port),
