module github.com/k8snetworkplumbingwg/net-attach-def-admission-controller

go 1.20

require (
	github.com/containernetworking/cni v0.8.1
	github.com/golang/glog v1.0.0
	github.com/k8snetworkplumbingwg/network-attachment-definition-client v1.1.2-0.20220511184442-64cfb249bdbe
	github.com/onsi/ginkgo v1.16.4
	github.com/onsi/gomega v1.27.4
	github.com/pkg/errors v0.9.1
	github.com/prometheus/client_golang v1.14.0
	gopkg.in/k8snetworkplumbingwg/multus-cni.v3 v3.7.3-0.20220621194709-ca8c9c579100
	k8s.io/api v0.27.5
	k8s.io/apimachinery v0.27.5
	k8s.io/client-go v0.27.5
)

require (
	github.com/beorn7/perks v1.0.1 // indirect
	github.com/cespare/xxhash/v2 v2.1.2 // indirect
	github.com/davecgh/go-spew v1.1.1 // indirect
	github.com/emicklei/go-restful/v3 v3.9.0 // indirect
	github.com/fsnotify/fsnotify v1.6.0 // indirect
	github.com/go-logr/logr v1.2.3 // indirect
	github.com/go-openapi/jsonpointer v0.19.6 // indirect
	github.com/go-openapi/jsonreference v0.20.1 // indirect
	github.com/go-openapi/swag v0.22.3 // indirect
	github.com/gogo/protobuf v1.3.2 // indirect
	github.com/golang/protobuf v1.5.3 // indirect
	github.com/google/gnostic v0.5.7-v3refs // indirect
	github.com/google/go-cmp v0.5.9 // indirect
	github.com/google/gofuzz v1.1.0 // indirect
	github.com/google/uuid v1.3.0 // indirect
	github.com/imdario/mergo v0.3.6 // indirect
	github.com/josharian/intern v1.0.0 // indirect
	github.com/json-iterator/go v1.1.12 // indirect
	github.com/mailru/easyjson v0.7.7 // indirect
	github.com/matttproud/golang_protobuf_extensions v1.0.2 // indirect
	github.com/modern-go/concurrent v0.0.0-20180306012644-bacd9c7ef1dd // indirect
	github.com/modern-go/reflect2 v1.0.2 // indirect
	github.com/munnerz/goautoneg v0.0.0-20191010083416-a7dc8b61c822 // indirect
	github.com/nxadm/tail v1.4.8 // indirect
	github.com/prometheus/client_model v0.3.0 // indirect
	github.com/prometheus/common v0.37.0 // indirect
	github.com/prometheus/procfs v0.8.0 // indirect
	github.com/spf13/pflag v1.0.5 // indirect
<<<<<<< HEAD
	golang.org/x/net v0.7.0 // indirect
	golang.org/x/oauth2 v0.0.0-20200107190931-bf48bf16ab8d // indirect
	golang.org/x/sys v0.5.0 // indirect
	golang.org/x/term v0.5.0 // indirect
	golang.org/x/text v0.7.0 // indirect
	golang.org/x/time v0.0.0-20210723032227-1f47c861a9ac // indirect
	golang.org/x/xerrors v0.0.0-20200804184101-5ec99f83aff1 // indirect
	google.golang.org/appengine v1.6.5 // indirect
=======
	golang.org/x/net v0.17.0 // indirect
	golang.org/x/oauth2 v0.0.0-20220223155221-ee480838109b // indirect
	golang.org/x/sys v0.13.0 // indirect
	golang.org/x/term v0.13.0 // indirect
	golang.org/x/text v0.13.0 // indirect
	golang.org/x/time v0.0.0-20220210224613-90d013bbcef8 // indirect
	google.golang.org/appengine v1.6.7 // indirect
>>>>>>> 5aa3c004
	google.golang.org/protobuf v1.28.1 // indirect
	gopkg.in/inf.v0 v0.9.1 // indirect
	gopkg.in/natefinch/lumberjack.v2 v2.0.0 // indirect
	gopkg.in/tomb.v1 v1.0.0-20141024135613-dd632973f1e7 // indirect
	gopkg.in/yaml.v2 v2.4.0 // indirect
	gopkg.in/yaml.v3 v3.0.1 // indirect
	k8s.io/klog/v2 v2.90.1 // indirect
	k8s.io/kube-openapi v0.0.0-20230501164219-8b0f38b5fd1f // indirect
	k8s.io/utils v0.0.0-20230209194617-a36077c30491 // indirect
	sigs.k8s.io/json v0.0.0-20221116044647-bc3834ca7abd // indirect
	sigs.k8s.io/structured-merge-diff/v4 v4.2.3 // indirect
	sigs.k8s.io/yaml v1.3.0 // indirect
)

replace (
	github.com/containernetworking/cni => github.com/containernetworking/cni v0.8.1
	github.com/gogo/protobuf => github.com/gogo/protobuf v1.3.2
	k8s.io/api => k8s.io/api v0.27.5
	k8s.io/apiextensions-apiserver => k8s.io/apiextensions-apiserver v0.27.5
	k8s.io/apimachinery => k8s.io/apimachinery v0.27.5
	k8s.io/apiserver => k8s.io/apiserver v0.27.5
	k8s.io/cli-runtime => k8s.io/cli-runtime v0.27.5
	k8s.io/client-go => k8s.io/client-go v0.27.5
	k8s.io/cloud-provider => k8s.io/cloud-provider v0.27.5
	k8s.io/cluster-bootstrap => k8s.io/cluster-bootstrap v0.27.5
	k8s.io/code-generator => k8s.io/code-generator v0.27.5
	k8s.io/component-base => k8s.io/component-base v0.27.5
	k8s.io/component-helpers => k8s.io/component-helpers v0.27.5
	k8s.io/controller-manager => k8s.io/controller-manager v0.27.5
	k8s.io/cri-api => k8s.io/cri-api v0.27.5
	k8s.io/csi-translation-lib => k8s.io/csi-translation-lib v0.27.5
	k8s.io/kube-aggregator => k8s.io/kube-aggregator v0.27.5
	k8s.io/kube-controller-manager => k8s.io/kube-controller-manager v0.27.5
	k8s.io/kube-openapi => k8s.io/kube-openapi v0.0.0-20230501164219-8b0f38b5fd1f
	k8s.io/kube-proxy => k8s.io/kube-proxy v0.27.5
	k8s.io/kube-scheduler => k8s.io/kube-scheduler v0.27.5
	k8s.io/kubectl => k8s.io/kubectl v0.27.5
	k8s.io/kubelet => k8s.io/kubelet v0.27.5
	k8s.io/kubernetes => k8s.io/kubernetes v1.22.8
	k8s.io/legacy-cloud-providers => k8s.io/legacy-cloud-providers v0.27.5
	k8s.io/metrics => k8s.io/metrics v0.27.5
	k8s.io/mount-utils => k8s.io/mount-utils v0.27.5
	k8s.io/pod-security-admission => k8s.io/pod-security-admission v0.27.5
	k8s.io/sample-apiserver => k8s.io/sample-apiserver v0.27.5
)<|MERGE_RESOLUTION|>--- conflicted
+++ resolved
@@ -45,16 +45,6 @@
 	github.com/prometheus/common v0.37.0 // indirect
 	github.com/prometheus/procfs v0.8.0 // indirect
 	github.com/spf13/pflag v1.0.5 // indirect
-<<<<<<< HEAD
-	golang.org/x/net v0.7.0 // indirect
-	golang.org/x/oauth2 v0.0.0-20200107190931-bf48bf16ab8d // indirect
-	golang.org/x/sys v0.5.0 // indirect
-	golang.org/x/term v0.5.0 // indirect
-	golang.org/x/text v0.7.0 // indirect
-	golang.org/x/time v0.0.0-20210723032227-1f47c861a9ac // indirect
-	golang.org/x/xerrors v0.0.0-20200804184101-5ec99f83aff1 // indirect
-	google.golang.org/appengine v1.6.5 // indirect
-=======
 	golang.org/x/net v0.17.0 // indirect
 	golang.org/x/oauth2 v0.0.0-20220223155221-ee480838109b // indirect
 	golang.org/x/sys v0.13.0 // indirect
@@ -62,7 +52,6 @@
 	golang.org/x/text v0.13.0 // indirect
 	golang.org/x/time v0.0.0-20220210224613-90d013bbcef8 // indirect
 	google.golang.org/appengine v1.6.7 // indirect
->>>>>>> 5aa3c004
 	google.golang.org/protobuf v1.28.1 // indirect
 	gopkg.in/inf.v0 v0.9.1 // indirect
 	gopkg.in/natefinch/lumberjack.v2 v2.0.0 // indirect
